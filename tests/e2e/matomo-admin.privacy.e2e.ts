--- conflicted
+++ resolved
@@ -22,14 +22,9 @@
   it('should load the anonymize data page correctly', async () => {
     await AnonymizeDataPage.open();
 
-<<<<<<< HEAD
-    const anonymizeStartDate = $('#anonymizeStartDate');
-    await anonymizeStartDate.waitForExist({ timeout: 2000 });
-=======
     await $('#anonymizeStartDate').waitForExist({ timeout: 2000 });
 
     await browser.pause(1000); // wait for controls to be initialized to today's date
->>>>>>> 3c0ec7bb
 
     await browser.execute(function () {
       $('#anonymizeStartDate').val('2023-12-05');
