<?php
/**
 * @package matomo
 */

use Piwik\Plugins\SitesManager\API;
use WpMatomo\Admin\ExclusionSettings;
use WpMatomo\Capabilities;
use WpMatomo\Admin\InvalidIpException;

class AdminExclusionSettingsTest extends MatomoAnalytics_TestCase {

	/**
	 * @var ExclusionSettings
	 */
	private $exclusion_settings;

	public function setUp() {
		parent::setUp();

		$settings                 = new \WpMatomo\Settings();
		$this->exclusion_settings = new ExclusionSettings( $settings );
		$this->create_set_super_admin();
		$this->assume_admin_page();
	}

	public function test_show_renders_ui() {
		ob_start();
		$this->exclusion_settings->show_settings();
		$output = ob_get_clean();
		$this->assertNotEmpty( $output );
		$this->assertContains( 'Save Changes', $output );
	}

	public function test_show_settings_does_change_any_values_if_nonce() {
		$_POST[ ExclusionSettings::FORM_NAME ] = array(
			'excluded_ips'              => "127.0.0.1\n127.0.0.2",
			'excluded_query_parameters' => "test\ntest2",
			'excluded_user_agents'      => "firefox\nsafari",
			'keep_url_fragments'        => '1',
		);
		$_REQUEST['_wpnonce']                  = wp_create_nonce( ExclusionSettings::NONCE_NAME );
		$_SERVER['REQUEST_URI']                = home_url();

		ob_start();
		$this->exclusion_settings->show_settings();
		$output = ob_get_clean();

		// verify actually saved
		$this->assertEquals( '127.0.0.1,127.0.0.2', API::getInstance()->getExcludedIpsGlobal() );
		$this->assertEquals( 'test,test2', API::getInstance()->getExcludedQueryParametersGlobal() );
		$this->assertEquals( 'firefox,safari', API::getInstance()->getExcludedUserAgentsGlobal() );
		$this->assertNotEmpty( API::getInstance()->getKeepURLFragmentsGlobal() );
	}

	public function test_validate_ip() {
		$_POST[ ExclusionSettings::FORM_NAME ] = array(
			'excluded_ips' => '127.0.0.1',
		);
		$_REQUEST['_wpnonce']                  = wp_create_nonce( ExclusionSettings::NONCE_NAME );
		$_SERVER['REQUEST_URI']                = home_url();

		ob_start();
		try {
			$this->exclusion_settings->show_settings( true );
			$this->assertTrue( true );
		} catch ( InvalidIpException $e ) {
			$this->assertFalse( true );
		}
		ob_get_clean();

		$_POST[ ExclusionSettings::FORM_NAME ] = array(
			'excluded_ips' => '1.2.3.4/24',
		);
		ob_start();
		try {
			$this->exclusion_settings->show_settings( true );
			$this->assertTrue( true );
		} catch ( InvalidIpException $e ) {
			$this->assertFalse( true );
		}
		ob_get_clean();

		$_POST[ ExclusionSettings::FORM_NAME ] = array(
			'excluded_ips' => '1.2.3.*',
		);
<<<<<<< HEAD

=======
>>>>>>> 8d028b94
		ob_start();
		try {
			$this->exclusion_settings->show_settings( true );
			$this->assertTrue( true );
		} catch ( InvalidIpException $e ) {
			$this->assertFalse( true );
		}
		ob_get_clean();

		$_POST[ ExclusionSettings::FORM_NAME ] = array(
			'excluded_ips' => '1.2.*.*',
		);
		ob_start();
		try {
			$this->exclusion_settings->show_settings( true );
			$this->assertTrue( true );
		} catch ( InvalidIpException $e ) {
			$this->assertFalse( true );
		}
		ob_get_clean();

		$_POST[ ExclusionSettings::FORM_NAME ] = array(
			'excluded_ips' => '350.17.24.23',
		);
		ob_start();
		try {
			$this->exclusion_settings->show_settings( true );
			$this->assertFalse( true );
		} catch ( InvalidIpException $e ) {
			$this->assertTrue( true );
		}
		ob_get_clean();

		$_POST[ ExclusionSettings::FORM_NAME ] = array(
			'excluded_ips' => 'not an ip',
		);
		ob_start();
		try {
			$this->exclusion_settings->show_settings( true );
			$this->assertFalse( true );
		} catch ( InvalidIpException $e ) {
			$this->assertTrue( true );
		}
		ob_get_clean();

		$_POST[ ExclusionSettings::FORM_NAME ] = array(
			'excluded_ips' => '192.168.0.1/34',
		);
		ob_start();
		try {
			$this->exclusion_settings->show_settings( true );
			$this->assertFalse( true );
		} catch ( InvalidIpException $e ) {
			$this->assertTrue( true );
		}
		ob_get_clean();
	}
}<|MERGE_RESOLUTION|>--- conflicted
+++ resolved
@@ -84,10 +84,6 @@
 		$_POST[ ExclusionSettings::FORM_NAME ] = array(
 			'excluded_ips' => '1.2.3.*',
 		);
-<<<<<<< HEAD
-
-=======
->>>>>>> 8d028b94
 		ob_start();
 		try {
 			$this->exclusion_settings->show_settings( true );
