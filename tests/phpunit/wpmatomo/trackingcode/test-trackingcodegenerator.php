<?php
/**
 * @package matomo
 */

use WpMatomo\Access;
use WpMatomo\Admin\TrackingSettings;
use WpMatomo\Admin\CookieConsent;
use WpMatomo\Capabilities;
use WpMatomo\Roles;
use WpMatomo\Settings;
use WpMatomo\TrackingCode\TrackingCodeGenerator;

class TrackingCodeGeneratorTest extends MatomoUnit_TestCase {

	/**
	 * @var TrackingCodeGenerator
	 */
	private $tracking_code;

	/**
	 * @var Settings
	 */
	private $settings;

	public function setUp() {
		parent::setUp();

		$this->settings = new Settings();
		WpMatomo\Site::map_matomo_site_id( get_current_blog_id(), 21 );
	}

	private function make_tracking_code() {
		$this->tracking_code = new TrackingCodeGenerator( $this->settings );
	}

	private function get_tracking_code() {
		$this->make_tracking_code();

		return $this->tracking_code->get_tracking_code();
	}

	public function test_get_tracking_code_when_tracking_is_disabled() {
		$this->assertSame( '', $this->get_tracking_code() );
	}

	public function test_get_tracking_code_when_using_default_tracking_code() {
		$this->settings->apply_tracking_related_changes(
			array(
				'track_mode' => TrackingSettings::TRACK_MODE_DEFAULT,
			)
		);

		$this->assertSame(
			'<!-- Matomo --><script '.$this->get_type().'>
var _paq = window._paq = window._paq || [];
_paq.push([\'trackPageView\']);_paq.push([\'enableLinkTracking\']);_paq.push([\'alwaysUseSendBeacon\']);_paq.push([\'setTrackerUrl\', "\/\/example.org\/wp-content\/plugins\/matomo\/app\/matomo.php"]);_paq.push([\'setSiteId\', \'21\']);var d=document, g=d.createElement(\'script\'), s=d.getElementsByTagName(\'script\')[0];
g.type=\'text/javascript\'; g.async=true; g.src="\/\/example.org\/wp-content\/plugins\/matomo\/app\/matomo.js"; s.parentNode.insertBefore(g,s);
</script>
<!-- End Matomo Code -->',
			$this->get_tracking_code()
		);
	}

	public function test_get_tracking_code_when_using_default_tracking_code_using_rest_api_and_other_features() {
		$this->settings->apply_tracking_related_changes(
			array(
				'track_mode'                => TrackingSettings::TRACK_MODE_DEFAULT,
				'track_js_endpoint'         => 'restapi',
				'track_api_endpoint'        => 'restapi',
				'track_noscript'            => true,
				'track_content'             => 'all',
				'add_download_extensions'   => 'zip|waf',
				'set_link_classes'          => 'clickme|foo',
				'disable_cookies'           => true,
				'track_across'              => true,
				'track_crossdomain_linking' => true,
			)
		);

		$this->assertSame(
			'<!-- Matomo --><script '.$this->get_type().'>
var _paq = window._paq = window._paq || [];
_paq.push([\'addDownloadExtensions\', "zip|waf"]);
_paq.push([\'setLinkClasses\', "clickme|foo"]);
_paq.push([\'disableCookies\']);
_paq.push([\'enableCrossDomainLinking\']);
_paq.push(["setCookieDomain", "*.example.org"]);
_paq.push([\'trackAllContentImpressions\']);_paq.push([\'trackPageView\']);_paq.push([\'enableLinkTracking\']);_paq.push([\'alwaysUseSendBeacon\']);_paq.push([\'setTrackerUrl\', "\/\/example.org\/index.php?rest_route=\/matomo\/v1\/hit\/"]);_paq.push([\'setSiteId\', \'21\']);var d=document, g=d.createElement(\'script\'), s=d.getElementsByTagName(\'script\')[0];
g.type=\'text/javascript\'; g.async=true; g.src="\/\/example.org\/index.php?rest_route=\/matomo\/v1\/hit\/"; s.parentNode.insertBefore(g,s);
</script>
<!-- End Matomo Code -->',
			$this->get_tracking_code()
		);
	}

	public function test_get_tracker_endpoint() {
		$this->make_tracking_code();
		$this->assertSame(
			'//example.org/wp-content/plugins/matomo/app/matomo.php',
			$this->tracking_code->get_tracker_endpoint()
		);

		$this->settings->apply_tracking_related_changes(
			array(
				'track_api_endpoint' => 'restapi',
			)
		);

		$this->assertSame(
			'//example.org/index.php?rest_route=/matomo/v1/hit/',
			$this->tracking_code->get_tracker_endpoint()
		);

		$this->settings->apply_tracking_related_changes(
			array(
				'force_protocol' => 'https',
			)
		);

		$this->assertSame(
			'https://example.org/index.php?rest_route=/matomo/v1/hit/',
			$this->tracking_code->get_tracker_endpoint()
		);
	}

	public function test_get_js_endpoint() {
		$this->make_tracking_code();
		$this->assertSame(
			'//example.org/wp-content/plugins/matomo/app/matomo.js',
			$this->tracking_code->get_js_endpoint()
		);

		$this->settings->apply_tracking_related_changes(
			array(
				'track_js_endpoint' => 'restapi',
			)
		);

		$this->assertSame(
			'//example.org/index.php?rest_route=/matomo/v1/hit/',
			$this->tracking_code->get_js_endpoint()
		);

		$this->settings->apply_tracking_related_changes(
			array(
				'force_protocol' => 'https',
			)
		);

		$this->assertSame(
			'https://example.org/index.php?rest_route=/matomo/v1/hit/',
			$this->tracking_code->get_js_endpoint()
		);
	}

	public function test_get_tracking_code_test_user_id() {
		$id1 = self::factory()->user->create();

		wp_set_current_user( $id1 );
		$this->settings->apply_tracking_related_changes(
			array(
				'track_mode'    => TrackingSettings::TRACK_MODE_DEFAULT,
				'track_user_id' => 'uid',
			)
		);
		$this->assertContains( "_paq.push(['setUserId', '$id1']);", $this->get_tracking_code() );
	}

	public function test_get_tracking_code_when_using_manually_tracking_code() {
		$this->settings->apply_tracking_related_changes(
			array(
				'track_mode'    => TrackingSettings::TRACK_MODE_MANUALLY,
				'tracking_code' => '<script>foobar</script>',
			)
		);
		$this->assertSame( '<script>foobar</script>', $this->get_tracking_code() );
	}

	public function test_get_tracking_code_when_using_tagmanager_mode() {
		$this->settings->apply_tracking_related_changes(
			array(
				'track_mode'              => TrackingSettings::TRACK_MODE_TAGMANAGER,
				'tagmanger_container_ids' => array(
					'abcdefgh' => 1,
					'cfk3jjw'  => 0,
				),
			)
		);

		if ( is_multisite() ) {
			$this->assertSame( '<!-- Matomo: no supported track_mode selected -->', $this->get_tracking_code() );
		} else {
			$this->assertSame(
				'<!-- Matomo Tag Manager -->
<script >
var _mtm = _mtm || [];
_mtm.push({\'mtm.startTime\': (new Date().getTime()), \'event\': \'mtm.Start\'});
var d=document, g=d.createElement(\'script\'), s=d.getElementsByTagName(\'script\')[0];
g.type=\'text/javascript\'; g.async=true; g.src="http://example.org/wp-content/uploads/matomo/container_abcdefgh.js"; s.parentNode.insertBefore(g,s);
</script><!-- End Matomo Tag Manager -->',
				$this->get_tracking_code()
			);
		}
	}

	public function test_get_tracking_code_when_using_tagmanager_mode_and_no_containers() {
		$this->settings->apply_tracking_related_changes(
			array(
				'track_mode'              => TrackingSettings::TRACK_MODE_TAGMANAGER,
				'tagmanger_container_ids' => array(),
			)
		);
		if ( is_multisite() ) {
			$this->assertSame( '<!-- Matomo: no supported track_mode selected -->', $this->get_tracking_code() );
		} else {
			$this->assertSame( '<!-- Matomo Tag Manager --><!-- End Matomo Tag Manager -->', $this->get_tracking_code() );
		}
	}

<<<<<<< HEAD
	protected function get_type() {
		return \WpMatomo\TrackingCode::get_type_attribute();
	}

=======
	public function test_cookie_consent_tagmanager() {
		$this->settings->apply_tracking_related_changes(
			array(
				'track_mode'     => TrackingSettings::TRACK_MODE_TAGMANAGER,
				'cookie_consent' => CookieConsent::REQUIRE_COOKIE_CONSENT,
			)
		);
		$this->assertNotContains( "requireCookieConsent", $this->get_tracking_code() );
		$this->assertNotContains( "requireConsent", $this->get_tracking_code() );
	}

	public function test_cookie_consent_manually() {
		$this->settings->apply_tracking_related_changes(
			array(
				'track_mode'     => TrackingSettings::TRACK_MODE_MANUALLY,
				'cookie_consent' => CookieConsent::REQUIRE_COOKIE_CONSENT,
			)
		);
		$this->assertNotContains( "requireCookieConsent", $this->get_tracking_code() );
		$this->assertNotContains( "requireConsent", $this->get_tracking_code() );
	}

	public function test_cookie_consent_none() {
		$this->settings->apply_tracking_related_changes(
			array(
				'track_mode'     => TrackingSettings::TRACK_MODE_DEFAULT,
				'cookie_consent' => CookieConsent::REQUIRE_NONE,
			)
		);
		$this->assertNotContains( "requireCookieConsent", $this->get_tracking_code() );
		$this->assertNotContains( "requireConsent", $this->get_tracking_code() );
	}

	public function test_cookie_consent_cookie() {
		$this->settings->apply_tracking_related_changes(
			array(
				'track_mode'     => TrackingSettings::TRACK_MODE_DEFAULT,
				'cookie_consent' => CookieConsent::REQUIRE_COOKIE_CONSENT,
			)
		);
		$this->assertContains( "_paq.push(['requireCookieConsent']);", $this->get_tracking_code() );
	}
>>>>>>> 77a8fb74

	public function test_cookie_consent_tracking() {
		$this->settings->apply_tracking_related_changes(
			array(
				'track_mode'     => TrackingSettings::TRACK_MODE_DEFAULT,
				'cookie_consent' => CookieConsent::REQUIRE_TRACKING_CONSENT,
			)
		);
		$this->assertContains( "_paq.push(['requireConsent']);", $this->get_tracking_code() );
	}
}<|MERGE_RESOLUTION|>--- conflicted
+++ resolved
@@ -218,12 +218,12 @@
 		}
 	}
 
-<<<<<<< HEAD
+
 	protected function get_type() {
 		return \WpMatomo\TrackingCode::get_type_attribute();
 	}
 
-=======
+
 	public function test_cookie_consent_tagmanager() {
 		$this->settings->apply_tracking_related_changes(
 			array(
@@ -266,7 +266,6 @@
 		);
 		$this->assertContains( "_paq.push(['requireCookieConsent']);", $this->get_tracking_code() );
 	}
->>>>>>> 77a8fb74
 
 	public function test_cookie_consent_tracking() {
 		$this->settings->apply_tracking_related_changes(
