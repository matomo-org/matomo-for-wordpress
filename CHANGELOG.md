== Changelog ==

= 1.0.4 =
* Fix the website's timezone may be set to UTC instead of the WP timezone
* Improve compatibility with PHP 7.4 by fixing more notices
* Add a review link to the About page
* Add a newsletter signup possibility to the About page.
* Support MaxMind geolocation database
* Better support for hiding login URLs eg with WPS plugin
* Show header icon images
* Update GeoIP DB monthly instead of weekly
<<<<<<< HEAD
* Ask for a review every 90 days unless dismissed
=======
* Possibility to configure proxy client header
>>>>>>> a54a375c

= 1.0.3 =
* Update Matomo core to 3.13.3
* Improve detection of regions
* Tweak system report to detect an incompatibility with WP-Matomo
* Improve wp-content path detection
* Ensure custom trackers are detected correctly
* Improve WooCommerce tracking

= 1.0.2 =
* First release.<|MERGE_RESOLUTION|>--- conflicted
+++ resolved
@@ -9,11 +9,8 @@
 * Better support for hiding login URLs eg with WPS plugin
 * Show header icon images
 * Update GeoIP DB monthly instead of weekly
-<<<<<<< HEAD
 * Ask for a review every 90 days unless dismissed
-=======
 * Possibility to configure proxy client header
->>>>>>> a54a375c
 
 = 1.0.3 =
 * Update Matomo core to 3.13.3
