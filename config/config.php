<?php

if (!defined( 'ABSPATH')) {
	exit; // if accessed directly
}

use Piwik\Cache;
use Piwik\Container\StaticContainer;
use Piwik\Option;
use Piwik\Plugin\API;
use WpMatomo\Capabilities;
use WpMatomo\Paths;
use WpMatomo\Settings;

return array(
	'path.tmp' => function () {
		$paths = new \WpMatomo\Paths();
		return $paths->get_tmp_dir();
	},
	'path.misc.user' => function () {
		$paths = new \WpMatomo\Paths();
		return $paths->get_relative_dir_to_matomo($paths->get_upload_base_dir()) . '/';
	},
	'log.handlers' => array(), // required in the console
	'EnableDbVersionCheck' => false,
	'path.geoip2' => function () {
		$paths = new \WpMatomo\Paths();
		return $paths->get_gloal_upload_dir_if_possible('DBIP-City.mmdb') . '/';
	},
	// we want to avoid the regular monolog logger as it could interfere with other plugins maybe. for now lets use a
	// custom logger
<<<<<<< HEAD
	'Psr\Log\LoggerInterface' => \Piwik\DI::get('\Piwik\Plugins\WordPress\Logger'),
=======
	'Psr\Log\LoggerInterface' => DI\get('\Piwik\Plugins\WordPress\Logger'),
	// following two entries used by CoreAdminHome.runCronArchiving
	'log.short.format' => '%level% %tag%[%datetime%] %message%',
	'Piwik\Plugins\Monolog\Formatter\LineMessageFormatter' => DI\create('Piwik\Plugins\Monolog\Formatter\LineMessageFormatter')
		->constructor(DI\get('log.short.format')),
>>>>>>> 5ca7309b
	'TagManagerContainerStorageDir' => function () {
		if (defined('MATOMO_TAG_MANAGER_STORAGE_DIR')) {
			return MATOMO_TAG_MANAGER_STORAGE_DIR;
		}

		// the location where we store the generated javascript or json container files
		$paths = new \WpMatomo\Paths();
		return rtrim('/'. $paths->get_relative_dir_to_matomo($paths->get_upload_base_dir().'/'), '/');
	},
	'TagManagerContainerWebDir' => function () {
		if (defined('MATOMO_TAG_MANAGER_STORAGE_DIR')) {
			return MATOMO_TAG_MANAGER_STORAGE_DIR;
		}

		// the location where we store the generated javascript or json container files
		$paths = new \WpMatomo\Paths();
		return rtrim('/'. $paths->get_relative_dir_to_matomo($paths->get_upload_base_dir().'/'), '/');
	},
	'Piwik\Plugins\Login\PasswordVerifier' => DI\autowire('Piwik\Plugins\WordPress\WpPasswordVerifier'),
	'Piwik\Session\SessionAuth' => DI\autowire('Piwik\Plugins\WordPress\SessionAuth'),
	'Piwik\Auth' => DI\autowire('Piwik\Plugins\WordPress\Auth'),
	\Piwik\Config::class => DI\decorate(function ($previous) {

		\Piwik\Plugins\TagManager\TagManager::$enableAutoContainerCreation = false;

		if (defined('FORCE_SSL_ADMIN') && FORCE_SSL_ADMIN) {
			$general = $previous->General;
			$general['force_ssl'] = 1;
			$general['assume_secure_protocol'] = 1;
			$previous->General = $general;
		}

		$database = $previous->database;
		$previous->database = \WpMatomo\Installer::get_db_infos($database);

		$paths = new Paths();
		if ( file_exists( $paths->get_config_ini_path() ) ) {
			$general = $previous->General;

			if (defined('MATOMO_TRIGGER_BROWSER_ARCHIVING')) {
				$general['enable_browser_archiving_triggering'] = (int) MATOMO_TRIGGER_BROWSER_ARCHIVING;
			}

			$matomo_salt_key = Settings::OPTION_PREFIX . 'matomo_salt';
			$matomo_salt = get_option($matomo_salt_key); // needs to be per site!
			if (!$matomo_salt) {
				$matomo_salt = \Piwik\Common::getRandomString(32);
				update_option($matomo_salt_key, $matomo_salt, true);
			}

			$general['salt'] = $matomo_salt;

			if (empty($general['trusted_hosts'])) {
				$general['trusted_hosts'] = array();
			}
			$site_url = site_url();
			if (!in_array($site_url, $general['trusted_hosts'])) {
				$general['trusted_hosts'][] = $site_url;
			}
			$previous->General = $general;

			if (empty($GLOBALS['MATOMO_SWITCH_BLOG_SET_UP'])) {
			    // only execute it once since we might init this several times...
                $GLOBALS['MATOMO_SWITCH_BLOG_SET_UP'] = true;

                add_action('switch_blog', function ($new_blog, $prev_blog) {
                    if ($new_blog == $prev_blog) {
                        return;
                    }
                    // ensure correct path to config is set, ensure to update tables_prefix etc.
                    $container = StaticContainer::getContainer();
                    $container->set(\Piwik\Application\Kernel\GlobalSettingsProvider::class, $container->make(\Piwik\Application\Kernel\GlobalSettingsProvider::class));
                    $container->set(\Piwik\Config::class, $container->make(\Piwik\Config::class));
                    Option::clearCache();
                    \Piwik\Site::clearCache();
                    Cache::getTransientCache()->flushAll();
                    API::unsetAllInstances();
                }, 10, 2);
            }
		}

		return $previous;
	}),
	'Piwik\Mail\Transport' => DI\autowire('WpMatomo\Email'),
	'Piwik\Plugins\CustomJsTracker\TrackerUpdater' => DI\decorate(function ($previous) {
		/** @var \Piwik\Plugins\CustomJsTracker\TrackerUpdater $previous */

		$paths = new Paths();
		$dir = $paths->get_matomo_js_upload_path();

		$previous->setToFile($dir);

		return $previous;
	}),
	'diagnostics.optional' => DI\decorate(function ($checks) {
		foreach ($checks as $index => $check) {
			if ($check && is_object($check)) {
				$class_name = get_class($check);
				if ($class_name === 'Piwik\Plugins\Diagnostics\Diagnostic\ForceSSLCheck'
					|| $class_name === 'Piwik\Plugins\Diagnostics\Diagnostic\LoadDataInfileCheck'
					|| $class_name === 'Piwik\Plugins\CustomJsTracker\Diagnostic\TrackerJsCheck'
					|| $class_name === 'Piwik\Plugins\Diagnostics\Diagnostic\RequiredPrivateDirectories' // it doesn't resolve config path correctly as it is outside matomo dir etc
					|| $class_name === 'Piwik\Plugins\Diagnostics\Diagnostic\RecommendedPrivateDirectories' // tmp check doesn't work so far see matomo-org/matomo#18684
					|| $class_name === 'Piwik\Plugins\Diagnostics\Diagnostic\CronArchivingCheck'
					|| $class_name === 'Piwik\Plugins\Diagnostics\Diagnostic\FileIntegrityCheck') {
					$checks[$index] = null;
				}
			}
		}
		return array_values(array_filter($checks));
	}),
	'diagnostics.disabled'  => \DI\add([
		\DI\get(\Piwik\Plugins\Diagnostics\Diagnostic\PageSpeedCheck::class),
	]),
	'observers.global' => DI\add(array(
		array('FrontController.modifyErrorPage', DI\value(function (&$result, $ex) {
			if (!empty($ex) && is_object($ex) && $ex instanceof \Piwik\Exception\NoWebsiteFoundException) {
				// try to repair itself in case for some reason the site was not yet synced... on next reload it would
				// then work
				$sync = new \WpMatomo\Site\Sync(new Settings());
				$sync->sync_current_site();
			}
			if (!empty($ex)
			    && is_object($ex)
			    && $ex instanceof \Piwik\Exception\NoPrivilegesException
			    && is_user_logged_in()) {
				if (current_user_can(Capabilities::KEY_VIEW)) {
					// some error... it looks like user should by synced but isn't yet
					// could happen eg when in network activated mode the super admin changes permission and another
					// user from a blog wants to access the UI while not all users are synced just yet
					// try to repair itself in case for some reason the user was not yet synced... on next reload it would
					// then work
					$sync = new \WpMatomo\User\Sync();
					$sync->sync_current_users();
				}
			}
		})),
		array('Db.getDatabaseConfig', DI\value(function (&$config) {
			// we don't want to save these and instead detect them on demand.
			// for security reasons etc we don't want to duplicate these values
			include_once plugin_dir_path(MATOMO_ANALYTICS_FILE ) . 'classes/WpMatomo/Db/WordPress.php';
		})),
		array('Tracker.getDatabaseConfig', DI\value(function (&$configDb) {
			// we don't want to save these and instead detect them on demand.
			// for security reasons etc we don't want to duplicate these values
			include_once plugin_dir_path(MATOMO_ANALYTICS_FILE ) . 'classes/WpMatomo/Db/WordPress.php';
		})),
		array('Config.beforeSave', DI\value(function (&$values) {
			// we don't want to save these and instead detect them on demand.
			// for security reasons etc we don't want to duplicate these values
			unset($values['database']['host']);
			unset($values['database']['username']);
			unset($values['database']['password']);
			unset($values['database']['dbname']);
			unset($values['database']['tables_prefix']);
			unset($values['database']['charset']);
			unset($values['Plugins']);
			unset($values['General']['enable_users_admin']);
			unset($values['General']['enable_sites_admin']);
			unset($values['General']['salt']);
		})),
	)),

);<|MERGE_RESOLUTION|>--- conflicted
+++ resolved
@@ -29,15 +29,11 @@
 	},
 	// we want to avoid the regular monolog logger as it could interfere with other plugins maybe. for now lets use a
 	// custom logger
-<<<<<<< HEAD
 	'Psr\Log\LoggerInterface' => \Piwik\DI::get('\Piwik\Plugins\WordPress\Logger'),
-=======
-	'Psr\Log\LoggerInterface' => DI\get('\Piwik\Plugins\WordPress\Logger'),
 	// following two entries used by CoreAdminHome.runCronArchiving
 	'log.short.format' => '%level% %tag%[%datetime%] %message%',
 	'Piwik\Plugins\Monolog\Formatter\LineMessageFormatter' => DI\create('Piwik\Plugins\Monolog\Formatter\LineMessageFormatter')
 		->constructor(DI\get('log.short.format')),
->>>>>>> 5ca7309b
 	'TagManagerContainerStorageDir' => function () {
 		if (defined('MATOMO_TAG_MANAGER_STORAGE_DIR')) {
 			return MATOMO_TAG_MANAGER_STORAGE_DIR;
