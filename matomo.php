--- conflicted
+++ resolved
@@ -4,17 +4,10 @@
  * Description: The #1 Google Analytics alternative that gives you full control over your data and protects the privacy for your users. Free, secure and open.
  * Author: Matomo
  * Author URI: https://matomo.org
-<<<<<<< HEAD
  * Version: 4.0.0
  * Domain Path: /languages
  * WC requires at least: 2.4.0
- * WC tested up to: 4.5.0
-=======
- * Version: 1.3.1
- * Domain Path: /languages
- * WC requires at least: 2.4.0
  * WC tested up to: 4.6.0
->>>>>>> 9b822566
  *
  * Matomo - free/libre analytics platform
  *
