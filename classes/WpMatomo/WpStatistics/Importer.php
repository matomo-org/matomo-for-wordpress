<?php
/**
 * Piwik - free/libre analytics platform
 *
 * @link http://piwik.org
 * @license http://www.gnu.org/licenses/gpl-3.0.html GPL v3 or later
 */

namespace WpMatomo\WpStatistics;

use Piwik\ArchiveProcessor\Parameters;
use Piwik\Common;
use Piwik\Container\StaticContainer;
use Piwik\DataAccess\ArchiveWriter;
use Piwik\Date;
use Piwik\Option;
use Piwik\Period\Factory;
use Piwik\Plugin\Manager;
use Piwik\Segment;
use Piwik\Site;
use Psr\Log\LoggerInterface;
use Piwik\Archive\ArchiveInvalidator;
use WP_STATISTICS\DB;
use WpMatomo\Db\Settings;
use WpMatomo\WpStatistics\Exceptions\MaxEndDateReachedException;
use WpMatomo\WpStatistics\Importers\Actions\RecordImporter;

class Importer {

	const IS_IMPORTED_FROM_WPS_NUMERIC = 'WpStatisticsImporter_isImportedFromWpStatistics';

	/**
	 * @var LoggerInterface
	 */
	private $logger;

	/**
	 * @var array|null
	 */
	private $recordImporters;

	/**
	 * @var string
	 */
	private $noDataMessageRemoved = false;

	/**
	 * @var Date
	 */
	private $endDate = null;

	public function __construct( LoggerInterface $logger ) {
		$this->logger  = $logger;
		$this->endDate = $this->getEndingDate();
	}

	/**
	 * Returns the first date in the matomo records
	 *
	 * @return Date
	 * @throws \Exception
	 */
	protected function getEndingDate() {
		global $wpdb;
		$db_settings  = new Settings();
		$table = $db_settings->prefix_table_name( 'log_visit' );
		$sql          = <<<SQL
SELECT min(visit_last_action_time) from $table
SQL;
		$row          = $wpdb->get_row( $sql, ARRAY_N );
<<<<<<< HEAD
		if ($row && isset( $row[0] ) && !empty( $row[0] ) ) {
=======
		if (!empty($row[0])) {
>>>>>>> 007d9801
			return Date::factory( $row[0] );
		} else {
			return Date::yesterday();
		}

	}

	/**
	 * Returns the first date in the wpStatistics data
	 *
	 * @return \Piwik\Date
	 */
	protected function getStarted() {
		global $wpdb;
		$table = DB::table('visit' );
		$sql          = <<<SQL
SELECT min(last_visit) from $table
SQL;
		$row          = $wpdb->get_row( $sql, ARRAY_N );
		return Date::factory( $row[0] );
	}

	/**
	 * Update the first date in the configuration.
	 * Otherwise records are here but the date picker does not allow to select these dates
	 *
	 * @param int $idSite
	 * @param Date $date
	 *
	 * @return void
	 */
	private function adjustMatomoDate( $idSite, Date $date ) {
		global $wpdb;
		$db_settings  = new Settings();
		$prefix_table = $db_settings->prefix_table_name( 'site' );
		$wpdb->update( $prefix_table, [ 'ts_created' => $date->toString( 'Y-m-d h:i:s' ) ], [ 'idsite' => $idSite ] );
	}

	public function import( $idSite ) {
		$date  = null;
		$end   = $this->endDate;
		$start = $this->getStarted();

		$this->adjustMatomoDate( $idSite, $start );
		try {
			$this->noDataMessageRemoved = false;
			$this->queryCount           = 0;

			$endPlusOne = $end->addDay( 1 );

			if ( $start->getTimestamp() >= $endPlusOne->getTimestamp() ) {
				throw new \InvalidArgumentException( "Invalid date range, start date is later than end date: {$start},{$end}" );
			}
			$recordImporters = $this->getRecordImporters( $idSite );
			$site            = new Site( $idSite );
			for ( $date = $start; $date->getTimestamp() < $endPlusOne->getTimestamp(); $date = $date->addDay( 1 ) ) {
				$this->logger->notice(
					'Importing data for date {date}...',
					[
						'date' => $date->toString(),
					]
				);

				try {
					$this->importDay( $site, $date, $recordImporters );
				} finally {
					// force delete all tables in case they aren't all freed
					\Piwik\DataTable\Manager::getInstance()->deleteAll();
				}
			}
			unset( $recordImporters );
		} catch ( MaxEndDateReachedException $ex ) {
			$this->logger->info( 'Max end date reached. This occurs in Matomo for WordPress installs when the importer tries to import days on or after the day Matomo for WordPress installed.' );
			return true;
		} catch ( \Exception $ex ) {
			$this->logger->debug( 'exception' );
			$this->onError( $idSite, $ex, $date );
			return true;
		}

		return false;
	}

	/**
	 * For use in RecordImporters that need to archive data for segments.
	 *
	 * @var RecordImporter[] $recordImporters
	 */
	public function importDay( Site $site, Date $date, $recordImporters ) {
		if ( $this->endDate && $this->endDate->isEarlier( $date ) ) {
			throw new MaxEndDateReachedException();
		}
		$archiveWriter = $this->makeArchiveWriter( $site, $date );
		$archiveWriter->initNewArchive();

		$recordInserter = new RecordInserter( $archiveWriter );

		foreach ( $recordImporters as $plugin => $recordImporter ) {
			if ( ! $recordImporter->supportsSite() ) {
				continue;
			}

			$this->logger->info(
				'Importing data for the {plugin} plugin.',
				[
					'plugin' => $plugin,
				]
			);

			$recordImporter->setRecordInserter( $recordInserter );

			$recordImporter->importRecords( $date );

			// since we recorded some data, at some time, remove the no data message
			if ( ! $this->noDataMessageRemoved ) {
				$this->removeNoDataMessage( $site->getId() );
				$this->noDataMessageRemoved = true;
			}

			// $this->currentLock->reexpireLock();
		}

		$archiveWriter->insertRecord( self::IS_IMPORTED_FROM_WPS_NUMERIC, 1 );
		$archiveWriter->finalizeArchive();

		$invalidator                = StaticContainer::get( ArchiveInvalidator::class );
		$invalidator->markArchivesAsInvalidated(
			[ $site->getId() ],
			[ $date ],
			'week',
			null,
			false,
			false,
			null,
			$ignorePurgeLogDataDate = true
		);

		Common::destroy( $archiveWriter );
	}

	private function makeArchiveWriter( Site $site, Date $date, $segment = '' ) {
		$period  = Factory::build( 'day', $date );
		$segment = new Segment( $segment, [ $site->getId() ] );

		$params = new Parameters( $site, $period, $segment );
		return new ArchiveWriter( $params );
	}

	/**
	 * @param $idSite
	 * @param $viewId
	 * @return RecordImporter[]
	 * @throws \DI\NotFoundException
	 */
	private function getRecordImporters( $idSite ) {
		if ( empty( $this->recordImporters ) ) {
			$recordImporters = Config::getImporters();

			$this->recordImporters = [];
			foreach ( $recordImporters as $recordImporterClass ) {
				if ( ! defined( $recordImporterClass . '::PLUGIN_NAME' ) ) {
					throw new \Exception( "The $recordImporterClass record importer is missing the PLUGIN_NAME constant." );
				}

				$namespace  = explode( '\\', $recordImporterClass );
				$pluginName = array_pop( $namespace );
				if ( $this->isPluginUnavailable( $recordImporterClass::PLUGIN_NAME ) ) {
					continue;
				}

				$this->recordImporters[ $pluginName ] = $recordImporterClass;
			}
		}

		$instances = [];
		foreach ( $this->recordImporters as $pluginName => $className ) {
			$instances[ $pluginName ] = new $className( $this->logger );
		}
		return $instances;
	}

	private function removeNoDataMessage( $idSite ) {
		$hadTrafficKey = 'SitesManagerHadTrafficInPast_' . (int) $idSite;
		Option::set( $hadTrafficKey, 1 );
	}

	private function isPluginUnavailable( $pluginName ) {
		return ! Manager::getInstance()->isPluginActivated( $pluginName )
			|| ! Manager::getInstance()->isPluginLoaded( $pluginName )
			|| ! Manager::getInstance()->isPluginInFilesystem( $pluginName );
	}

	private function onError( $idSite, \Exception $ex, Date $date = null ) {
		$this->logger->info( 'Unexpected Error: {ex}', [ 'ex' => $ex ] );

		$dateStr = isset( $date ) ? $date->toString() : '(unknown)';
		// $this->importStatus->erroredImport($idSite, "Error on day $dateStr, " . $ex->getMessage());
	}
}<|MERGE_RESOLUTION|>--- conflicted
+++ resolved
@@ -68,11 +68,7 @@
 SELECT min(visit_last_action_time) from $table
 SQL;
 		$row          = $wpdb->get_row( $sql, ARRAY_N );
-<<<<<<< HEAD
-		if ($row && isset( $row[0] ) && !empty( $row[0] ) ) {
-=======
 		if (!empty($row[0])) {
->>>>>>> 007d9801
 			return Date::factory( $row[0] );
 		} else {
 			return Date::yesterday();
