<?php
/**
 * Matomo - free/libre analytics platform
 *
 * @link https://matomo.org
 * @license http://www.gnu.org/licenses/gpl-3.0.html GPL v3 or later
 * @package matomo
 */

namespace WpMatomo;

use Exception;
use Piwik\CronArchive;
use Piwik\Filesystem;
use Piwik\Option;
use Piwik\Plugin\Manager;
use Piwik\Plugins\GeoIp2\GeoIP2AutoUpdater;
use Piwik\Plugins\GeoIp2\LocationProvider\GeoIp2;
use Piwik\Plugins\GeoIp2\LocationProvider\GeoIp2\Php;
use Piwik\Plugins\UserCountry\LocationProvider;
use WpMatomo\Site\Sync as SiteSync;
use WpMatomo\User\Sync as UserSync;
use WpMatomo\Paths;

if ( ! defined( 'ABSPATH' ) ) {
	exit; // if accessed directly
}

class ScheduledTasks {
	const EVENT_SYNC               = 'matomo_scheduled_sync';
	const EVENT_DISABLE_ADDHANDLER = 'matomo_scheduled_disable_addhandler';
	const EVENT_ARCHIVE            = 'matomo_scheduled_archive';
	const EVENT_GEOIP              = 'matomo_scheduled_geoipdb';
	const EVENT_UPDATE             = 'matomo_update_core';

	const KEY_BEFORE_CRON = 'before-cron-';
	const KEY_AFTER_CRON  = 'after-cron-';

	/**
	 * @var Settings
	 */
	private $settings;

	/**
	 * @var Logger
	 */
	private $logger;

	public function __construct( Settings $settings ) {
		$this->settings = $settings;
		$this->logger   = new Logger();
	}

	public function add_weekly_schedule( $schedules ) {
		$schedules['matomo_monthly'] = [
			'interval' => 60 * 60 * 24 * 30,
			'display'  => __( 'Monthly', 'matomo' ),
		];

		return $schedules;
	}

	public function schedule() {
<<<<<<< HEAD
		add_action( self::EVENT_UPDATE, [ $this, 'perform_update' ] );
		add_filter( 'cron_schedules', [ $this, 'add_weekly_schedule' ] );
=======
		
		add_action( self::EVENT_UPDATE, array( $this, 'perform_update' ) );
		add_filter( 'cron_schedules', array( $this, 'add_weekly_schedule' ) );
>>>>>>> a1017c38

		$self           = $this;
		$event_priority = 10;

		$installer = new Installer( $this->settings );
		$looks_installed = $installer->looks_like_it_is_installed(); // we only schedule events when Matomo looks installed but we still listen to the actions in case the app triggers a one time update.
		
		foreach ( $this->get_all_events() as $event_name => $event_config ) {
			
			if ( $looks_installed && ! wp_next_scheduled( $event_name ) ) {
				wp_schedule_event( time(), $event_config['interval'], $event_name );
			}

			// logging last execution start time
			add_action(
				$event_name,
				function () use ( $self, $event_name ) {
					$self->set_last_time_before_cron( $event_name, time() );
				},
				$event_priority / 2,
				$accepted_args = 0
			);

			// actual event
			add_action( $event_name, [ $this, $event_config['method'] ], $event_priority, $accepted_args = 0 );

			// logging last execution end time
			add_action(
				$event_name,
				function () use ( $self, $event_name ) {
					$self->set_last_time_after_cron( $event_name, time() );
				},
				$event_priority * 2,
				$accepted_args = 0
			);
		}

		register_deactivation_hook( MATOMO_ANALYTICS_FILE, [ $this, 'uninstall' ] );
	}

	public function get_last_time_before_cron( $event_name ) {
		return get_option( Settings::OPTION_PREFIX . self::KEY_BEFORE_CRON . $event_name );
	}

	public function set_last_time_before_cron( $event_name, $time ) {
		// we use settings prefix so data automatically gets removed when uninstalling
		update_option( Settings::OPTION_PREFIX . self::KEY_BEFORE_CRON . $event_name, $time );
	}

	public function get_last_time_after_cron( $event_name ) {
		return get_option( Settings::OPTION_PREFIX . self::KEY_AFTER_CRON . $event_name );
	}

	public function set_last_time_after_cron( $event_name, $time ) {
		// we use settings prefix so data automatically gets removed when uninstalling
		update_option( Settings::OPTION_PREFIX . self::KEY_AFTER_CRON . $event_name, $time );
	}

	public function get_all_events() {
		$events = [
			self::EVENT_SYNC    => [
				'name'     => 'Sync users & sites',
				'interval' => 'daily',
				'method'   => 'sync',
			],
			self::EVENT_ARCHIVE => [
				'name'     => 'Archive',
				'interval' => 'hourly',
				'method'   => 'archive',
			],
			self::EVENT_GEOIP   => [
				'name'     => 'Update GeoIP DB',
				'interval' => 'matomo_monthly',
				'method'   => 'update_geo_ip2_db',
			],
		];
		if ( $this->settings->should_disable_addhandler() ) {
			$events[ self::EVENT_DISABLE_ADDHANDLER ] = [
				'name'     => 'Disable AddHandler',
				'interval' => 'hourly',
				'method'   => 'disable_add_handler',
			];
		}

		return $events;
	}

	public function disable_add_handler( $force_undo = false ) {
		$disable_addhandler = $this->settings->should_disable_addhandler();
		if ( $disable_addhandler ) {
			$this->logger->log( 'Scheduled tasks disabling addhandler' );
			try {
				Bootstrap::do_bootstrap();

				$files = Filesystem::globr( dirname( MATOMO_ANALYTICS_FILE ), '.htaccess' );
				foreach ( $files as $file ) {
					if ( is_readable( $file ) ) {
						// we don't need to access remote files
						// phpcs:ignore WordPress.WP.AlternativeFunctions.file_get_contents_file_get_contents
						$content = file_get_contents( $file );
						$search  = 'AddHandler';
						$replace = '# AddHandler';
						if ( $force_undo ) {
							$search  = '# AddHandler';
							$replace = 'AddHandler';
						}
						if ( strpos( $content, $search ) !== false && ( $force_undo || strpos( $content, $replace ) === false ) ) {
							if ( is_writeable( $file ) ) {
								$content       = str_replace( $search, $replace, $content );
								$paths         = new Paths();
								$wp_filesystem = $paths->get_file_system();
								$wp_filesystem->put_contents( $file, $content );
							} else {
								$this->logger->log( 'Cannot update file as not writable ' . $file );
							}
						}
					}
				}
			} catch ( Exception $e ) {
				$this->logger->log_exception( 'disable_addhandler', $e );
				throw $e;
			}
		}
	}

	private function check_try_update() {
		try {
			$installer = new Installer( $this->settings );
			if ( $installer->looks_like_it_is_installed() ) {
				$updater = new Updater( $this->settings );
				$updater->update_if_needed();
			}
		} catch ( Exception $e ) {
			// we don't want to rethrow exception otherwise some other blogs might never sync
			$this->logger->log_exception( 'check_try_update', $e );
		}
	}

	public function perform_update() {
		$this->logger->log( 'Scheduled tasks perform update' );

		try {
			$updater = new Updater( $this->settings );
			$updater->update();
		} catch ( Exception $e ) {
			$this->logger->log_exception( 'cron_update', $e );
			throw $e;
		}
	}

	public function update_geo_ip2_db() {
		$this->logger->log( 'Scheduled tasks update geoip database' );
		try {
			Bootstrap::do_bootstrap();

			$maxmind_license = $this->settings->get_global_option( 'maxmind_license_key' );
			if ( empty( $maxmind_license ) ) {
				$db_url  = GeoIp2::getDbIpLiteUrl();
				$asn_url = GeoIp2::getDbIpLiteUrl( 'asn' );
			} else {
				$db_url  = 'https://download.maxmind.com/app/geoip_download?edition_id=GeoLite2-City&suffix=tar.gz&license_key=' . $maxmind_license;
				$asn_url = 'https://download.maxmind.com/app/geoip_download?edition_id=GeoLite2-ASN&suffix=tar.gz&license_key=' . $maxmind_license;
			}

			Option::set( GeoIP2AutoUpdater::LOC_URL_OPTION_NAME, $db_url );

			if ( Manager::getInstance()->isPluginActivated( 'Provider' ) ) {
				Option::set( GeoIP2AutoUpdater::ISP_URL_OPTION_NAME, $asn_url );
			} else {
				Option::delete( GeoIP2AutoUpdater::ISP_URL_OPTION_NAME );
			}

			$updater = new GeoIP2AutoUpdater();
			$updater->update();
			if ( LocationProvider::getCurrentProviderId() !== Php::ID && LocationProvider::getProviderById( Php::ID ) ) {
				LocationProvider::setCurrentProvider( Php::ID );
			}
		} catch ( Exception $e ) {
			$this->logger->log_exception( 'update_geoip2', $e );
			throw $e;
		}
	}

	public function sync() {
		$this->check_try_update();

		$this->logger->log( 'Scheduled tasks sync all sites and users' );

		try {
			// we update the matomo url if needed/when possible. eg an update may be needed when site_url changes
			$installer = new Installer( $this->settings );
			if ( $installer->looks_like_it_is_installed() ) {
				Bootstrap::do_bootstrap();
				$installer->set_matomo_url();
			}
		} catch ( Exception $e ) {
			$this->logger->log_exception( 'matomo_url_sync', $e );
		}

		try {
			$site = new SiteSync( $this->settings );
			$site->sync_all();
			$user = new UserSync();
			$user->sync_all();
		} catch ( Exception $e ) {
			$this->logger->log_exception( 'cron_sync', $e );
			throw $e;
		}
	}

	public function archive( $force = false, $throw_exception = true ) {
		$this->check_try_update();

		if ( defined( 'MATOMO_DISABLE_WP_ARCHIVING' ) && MATOMO_DISABLE_WP_ARCHIVING ) {
			return;
		}

		// we don't want any error triggered when a user vistis the website
		// that's because cron might be triggered during a regular request from a regular user (unless WP CRON is disabled and triggered manually)
		$should_rethrow_exception = is_admin() || ( defined( 'DISABLE_WP_CRON' ) && DISABLE_WP_CRON ) || ( defined( 'MATOMO_PHPUNIT_TEST' ) && MATOMO_PHPUNIT_TEST );

		$this->logger->log( 'Scheduled tasks archive data' );

		try {
			Bootstrap::do_bootstrap();
		} catch ( Exception $e ) {
			$this->logger->log_exception( 'archive_bootstrap', $e );
			if ( $should_rethrow_exception || $force ) {
				// we want to trigger an exception if it was forced from the UI
				throw $e;
			}
		}

		$archiver = new CronArchive();
		// phpcs:ignore WordPress.NamingConventions.ValidVariableName.UsedPropertyNotSnakeCase
		$archiver->concurrentRequestsPerWebsite = 1;
		// phpcs:ignore WordPress.NamingConventions.ValidVariableName.UsedPropertyNotSnakeCase
		$archiver->maxConcurrentArchivers = 1;

		if ( $force ) {
			// phpcs:ignore WordPress.NamingConventions.ValidVariableName.UsedPropertyNotSnakeCase
			$archiver->shouldArchiveAllSites = true;
			// phpcs:ignore WordPress.NamingConventions.ValidVariableName.UsedPropertyNotSnakeCase
			$archiver->disableScheduledTasks = true;
		}

		if ( is_multisite() ) {
			if ( is_network_admin() ) {
				return; // nothing to archive
			} else {
				$blog_id = get_current_blog_id();
				$idsite  = Site::get_matomo_site_id( $blog_id );
				if ( ! empty( $idsite ) ) {
					// phpcs:ignore WordPress.NamingConventions.ValidVariableName.UsedPropertyNotSnakeCase
					$archiver->shouldArchiveSpecifiedSites = [ $idsite ];
				} else {
					// there is no site mapped to it so there's no point in archiving it
					return;
				}
			}
		}

		try {
			$archiver->main();

			$archive_errors = $archiver->getErrors();
		} catch ( Exception $e ) {
			$this->logger->log_exception( 'archive_main', $e );
			$archive_errors = $archiver->getErrors();

			if ( ! empty( $archive_errors ) ) {
				$message = '';
				foreach ( $archiver->getErrors() as $error ) {
					// phpcs:ignore WordPress.PHP.DevelopmentFunctions.error_log_var_export
					$message .= var_export( $error, 1 ) . ' ';
				}
				$message = new Exception( trim( $message ) );
				$this->logger->log_exception( 'archive_errors', $message );
			}

			if ( $throw_exception ) {
				if ( $should_rethrow_exception ) {
					throw $e;
				}
				// we otherwise only log the error but don't throw an exception
			} else {
				$archive_errors[] = $e->getMessage();
			}
		}

		return $archive_errors;
	}

	public function uninstall() {
		$this->logger->log( 'Scheduled tasks uninstall all events' );

		foreach ( $this->get_all_events() as $event_name => $config ) {
			$timestamp = wp_next_scheduled( $event_name );
			if ( $timestamp ) {
				wp_unschedule_event( $timestamp, $event_name );
			}
		}
		foreach ( $this->get_all_events() as $event_name => $config ) {
			wp_clear_scheduled_hook( $event_name );
		}
	}
}<|MERGE_RESOLUTION|>--- conflicted
+++ resolved
@@ -61,14 +61,9 @@
 	}
 
 	public function schedule() {
-<<<<<<< HEAD
+
 		add_action( self::EVENT_UPDATE, [ $this, 'perform_update' ] );
 		add_filter( 'cron_schedules', [ $this, 'add_weekly_schedule' ] );
-=======
-		
-		add_action( self::EVENT_UPDATE, array( $this, 'perform_update' ) );
-		add_filter( 'cron_schedules', array( $this, 'add_weekly_schedule' ) );
->>>>>>> a1017c38
 
 		$self           = $this;
 		$event_priority = 10;
