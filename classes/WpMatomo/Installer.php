<?php
/**
 * Matomo - free/libre analytics platform
 *
 * @link https://matomo.org
 * @license http://www.gnu.org/licenses/gpl-3.0.html GPL v3 or later
 *
 */

namespace WpMatomo;

use Piwik\Common;
use Piwik\Config;
use Piwik\Container\StaticContainer;
use Piwik\DbHelper;
use Piwik\Exception\NotYetInstalledException;
use Piwik\Filesystem;
use Piwik\Plugin\API;
use Piwik\Plugins\Installation\FormDatabaseSetup;
use Piwik\Plugins\Installation\ServerFilesGenerator;
use Piwik\SettingsPiwik;
use WpMatomo\Site\Sync;

if ( ! defined( 'ABSPATH' ) ) {
	exit; // if accessed directly
}

class Installer {

	/**
	 * @var Settings
	 */
	private $settings;

	/**
	 * @var Logger
	 */
	private $logger;

	public function __construct( Settings $settings ) {
		$this->settings = $settings;
		$this->logger   = new Logger();
	}

	public function register_hooks() {
		add_action( 'activate_matomo', array( $this, 'install' ) );
	}

	public function looks_like_it_is_installed() {
		$paths       = new Paths();
		$config_file = $paths->get_config_ini_path();

		$configDir = dirname( $config_file );
		if ( ! is_dir( $configDir ) ) {
			wp_mkdir_p( $configDir );
		}

		return file_exists( $config_file );
	}

	public static function is_intalled() {
		try {
			Bootstrap::do_bootstrap();

			return SettingsPiwik::isPiwikInstalled();
		} catch ( NotYetInstalledException $e ) {
		}

		return false;
	}

	public function install() {
		try {
			Bootstrap::do_bootstrap();

			if ( ! SettingsPiwik::isPiwikInstalled() || ! $this->looks_like_it_is_installed() ) {
				throw new NotYetInstalledException( 'Not yet installed' );
			}

			return false;
		} catch ( NotYetInstalledException $e ) {
			$this->logger->log( 'Matomo is not yet installed... installing now' );

			$db_info = $this->create_db();
			$this->create_config( $db_info );

			// we're scheduling another update in case there are some dimensions to be updated or anything
			// it is possible that because the plugins need to be reloaded etc that those updates are not executed right
			// away but need an actual reload and cache clearance etc
			wp_schedule_single_event( time() + 25, ScheduledTasks::EVENT_UPDATE );

			// to set up geoip in the background later... don't want this to influence the install
			wp_schedule_single_event( time() + 30, ScheduledTasks::EVENT_GEOIP );

			// in case something fails with website or user creation
			// also to set up all the other users
			wp_schedule_single_event( time() + 35, ScheduledTasks::EVENT_SYNC );

			$this->create_website();
			$this->create_user(); // we sync users as early as possible to make sure things are set up correctly
			$this->install_tracker();

			try {
				$this->logger->log( 'Matomo will now init the environment' );
				$environment = new \Piwik\Application\Environment( null );
				$environment->init();
			} catch ( \Exception $e ) {

			}

			try {
				// should load and install plugins
				$this->logger->log( 'Matomo will now init the front controller and install plugins etc' );
				\Piwik\FrontController::unsetInstance(); // make sure we're loading the latest instance
				$controller = \Piwik\FrontController::getInstance();
				$controller->init();
			} catch ( \Exception $e ) {

			}

			try {
				// sync user now again after installing plugins...
				// before eg the users_language table would not have been available yet
				$this->create_user();
			} catch ( \Exception $e ) {

			}

			try {
				// update plugins if there are any
				$this->update_components();
			} catch ( \Exception $e ) {

			}

<<<<<<< HEAD
			DbHelper::recordInstallVersion();

			if (!SettingsPiwik::getPiwikUrl()) {
				// especially needed for tests on cli
				\Piwik\SettingsPiwik::overwritePiwikUrl(plugins_url( 'app', MATOMO_ANALYTICS_FILE ));
			}

			$this->logger->log( 'Creating some index files' );

			$paths = new Paths();
			$upload_dir = $paths->get_upload_base_dir();
			if (is_dir($upload_dir) && is_writable($upload_dir)) {
				@file_put_contents( $upload_dir . '/index.php', '//hello' );
				@file_put_contents( $upload_dir . '/index.html', '//hello' );
				@file_put_contents( $upload_dir . '/index.htm', '//hello' );
				@file_put_contents( $upload_dir . '/.htaccess', '<Files GeoLite2-City.mmdb>
+'.ServerFilesGenerator::getDenyHtaccessContent().'
+</Files>' );
			}
			$config_dir = $paths->get_config_ini_path();
			if (is_dir($config_dir) && is_writable($config_dir)) {
				@file_put_contents($config_dir . '/index.php', '//hello');
				@file_put_contents($config_dir . '/index.html', '//hello');
				@file_put_contents($config_dir . '/index.htm', '//hello');
			}

=======
>>>>>>> 3560ac2b
			$this->logger->log( 'Emptying some caches' );

			\Piwik\Singleton::clearAll();
			API::unsetAllInstances();
			\Piwik\Cache::flushAll();

			$this->logger->log( 'Matomo install finished' );
		}

		return true;
	}

	private function install_tracker() {
		$this->logger->log( 'Matomo is now installing the tracker' );
		// making sure the tracker will be created in the wp uploads directory
		$updater = StaticContainer::get( 'Piwik\Plugins\CustomPiwikJs\TrackerUpdater' );
		$updater->update();
	}

	private function create_db() {
		$this->logger->log( 'Matomo will now create the database' );

		$form = $this->get_db_form();

		try {
			$db_infos                              = $form->createDatabaseObject();
			\Piwik\Config::getInstance()->database = $db_infos;

			DbHelper::checkDatabaseVersion();

		} catch ( \Exception $e ) {
			throw new \Exception( sprintf( 'Database creation failed with %s.', $e->getMessage() ) );
		}

		$tables_installed = DbHelper::getTablesInstalled();
		if ( count( $tables_installed ) > 0 ) {
			// todo define behaviour... might need to ask user how to proceed... but ideally we add check to
			// see if all tables are there and if so, reuse them...
			return $db_infos;
		}
		DbHelper::createTables();
		DbHelper::createAnonymousUser();
		$this->update_components();

		return $db_infos;
	}

	private function create_config( $dbInfo ) {
		$this->logger->log( 'Matomo is now creating the config' );
		$domain  = home_url();
		$general = array(
			'trusted_hosts' => array( $domain ),
			'salt'          => Common::generateUniqId(),
		);
		$config  = Config::getInstance();
		$path    = $config->getLocalPath();
		if ( ! is_dir( dirname( $path ) ) ) {
			wp_mkdir_p( dirname( $path ) );
		}
		$config->database = array_merge( $config->database ?: array(), $dbInfo );
		$config->General  = array_merge( $config->General ?: array(), $general );
		$config->forceSave();

		$mode = 0664;
		@chmod( $config->getLocalPath(), $mode );
	}

	private function create_website() {
		$sync = new Sync( $this->settings );

		return $sync->sync_current_site();
	}

	private function create_user() {
		$sync = new User\Sync();

		$sync->sync_current_users();
	}

	/**
	 * @return FormDatabaseSetup
	 */
	private function get_db_form() {
		global $wpdb;
		$prefix = $wpdb->prefix . MATOMO_DATABASE_PREFIX;
		$form   = new FormDatabaseSetup();

		$form->addDataSource( new \HTML_QuickForm2_DataSource_SuperGlobal() );

		$host_parts = explode( ':', DB_HOST );
		$host       = $host_parts[0];

		$hostname = $form->getElementsByName( 'host' );
		array_shift( $hostname )->setValue( $host );

		$username = $form->getElementsByName( 'username' );
		array_shift( $username )->setValue( DB_USER );

		$password = $form->getElementsByName( 'password' );
		array_shift( $password )->setValue( DB_PASSWORD );

		$name = $form->getElementsByName( 'dbname' );
		array_shift( $name )->setValue( DB_NAME );

		$tables_prefix = $form->getElementsByName( 'tables_prefix' );
		array_shift( $tables_prefix )->setValue( $prefix );

		$adapter = $form->getElementsByName( 'adapter' );
		$adapter = array_shift( $adapter );
		$adapter->loadOptions( array( 'Wordpress' => 'Wordpress' ) );
		$adapter->setValue( 'Wordpress' );

		$engine = $form->getElementsByName( 'type' );
		array_shift( $engine )->setValue( 'InnoDB' );

		return $form;
	}

	private function update_components() {
		$this->logger->log( 'Matomo will now trigger an update' );
		$updater = new Updater( $this->settings );
		$updater->update();
	}

}<|MERGE_RESOLUTION|>--- conflicted
+++ resolved
@@ -132,36 +132,17 @@
 			} catch ( \Exception $e ) {
 
 			}
-
-<<<<<<< HEAD
+      
+
+			$this->logger->log( 'Recording version and url' );
+
 			DbHelper::recordInstallVersion();
 
-			if (!SettingsPiwik::getPiwikUrl()) {
+			if ( !SettingsPiwik::getPiwikUrl() ) {
 				// especially needed for tests on cli
-				\Piwik\SettingsPiwik::overwritePiwikUrl(plugins_url( 'app', MATOMO_ANALYTICS_FILE ));
-			}
-
-			$this->logger->log( 'Creating some index files' );
-
-			$paths = new Paths();
-			$upload_dir = $paths->get_upload_base_dir();
-			if (is_dir($upload_dir) && is_writable($upload_dir)) {
-				@file_put_contents( $upload_dir . '/index.php', '//hello' );
-				@file_put_contents( $upload_dir . '/index.html', '//hello' );
-				@file_put_contents( $upload_dir . '/index.htm', '//hello' );
-				@file_put_contents( $upload_dir . '/.htaccess', '<Files GeoLite2-City.mmdb>
-+'.ServerFilesGenerator::getDenyHtaccessContent().'
-+</Files>' );
-			}
-			$config_dir = $paths->get_config_ini_path();
-			if (is_dir($config_dir) && is_writable($config_dir)) {
-				@file_put_contents($config_dir . '/index.php', '//hello');
-				@file_put_contents($config_dir . '/index.html', '//hello');
-				@file_put_contents($config_dir . '/index.htm', '//hello');
-			}
-
-=======
->>>>>>> 3560ac2b
+						\Piwik\SettingsPiwik::overwritePiwikUrl(plugins_url( 'app', MATOMO_ANALYTICS_FILE ));
+			}
+
 			$this->logger->log( 'Emptying some caches' );
 
 			\Piwik\Singleton::clearAll();
