--- conflicted
+++ resolved
@@ -21,14 +21,9 @@
 	private $language = null;
 
 	public function register_hooks() {
-<<<<<<< HEAD
 		add_shortcode( 'matomo_opt_out', array( $this, 'show_opt_out' ) );
 		add_action( 'wp_enqueue_scripts', array( $this, 'load_scripts' )  );
 		add_action( 'init', [$this, 'load_block'] );
-=======
-		add_shortcode( 'matomo_opt_out', [ $this, 'show_opt_out' ] );
-		add_action( 'wp_enqueue_scripts', [ $this, 'load_scripts' ] );
->>>>>>> b0b83a9b
 	}
 
 	public function load_scripts() {
@@ -96,7 +91,6 @@
 
 		return $content;
 	}
-<<<<<<< HEAD
 
 	public function load_block() {
 		// before wordpress 5.0
@@ -116,6 +110,4 @@
 			'editor_script' => 'matomo-opt-out',
 		) );
 	}
-=======
->>>>>>> b0b83a9b
 }