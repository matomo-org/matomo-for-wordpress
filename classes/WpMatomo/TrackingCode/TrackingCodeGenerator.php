<?php
/**
 * Matomo - free/libre analytics platform
 *
 * @link https://matomo.org
 * @license http://www.gnu.org/licenses/gpl-3.0.html GPL v3 or later
 * @package matomo
 */

namespace WpMatomo\TrackingCode;

use WpMatomo\Admin\TrackingSettings;
use WpMatomo\Admin\CookieConsent;
use WpMatomo\Logger;
use WpMatomo\Paths;
use WpMatomo\Settings;
use WpMatomo\Site;

if ( ! defined( 'ABSPATH' ) ) {
	exit; // if accessed directly
}

class TrackingCodeGenerator {

	const TRACKPAGEVIEW = "_paq.push(['trackPageView']);";
	const MTM_INIT      = 'var _mtm = _mtm || [];';

	/**
	 * @var Settings
	 */
	private $settings;

	/**
	 * @var Logger
	 */
	private $logger;

	/**
	 * @param Settings $settings
	 */
	public function __construct( $settings ) {
		$this->settings = $settings;
		$this->logger   = new Logger();
	}

	public function register_hooks() {
		add_action( 'matomo_site_synced', array( $this, 'update_tracking_code' ), $prio = 10, $args = 0 );
		add_action( 'matomo_tracking_settings_changed', array( $this, 'update_tracking_code' ), $prio = 10, $args = 0 );
	}

	public function update_tracking_code() {
		if ( $this->settings->is_current_tracking_code()
			 && $this->settings->get_option( 'tracking_code' ) ) {
			return false;
		}

		$track_mode = $this->settings->get_global_option( 'track_mode' );

		if ( ! $this->settings->is_tracking_enabled()
			 || $track_mode == TrackingSettings::TRACK_MODE_MANUALLY ) {
			return false;
		}

		$blod_id = get_current_blog_id();
		$idsite  = Site::get_matomo_site_id( $blod_id );

		if ( ! $idsite ) {
			$this->logger->log( 'Not found related idSite for blog ' . get_current_blog_id() );

			return false;
		}

		if ( TrackingSettings::TRACK_MODE_DEFAULT === $track_mode ) {
			$result = $this->prepare_tracking_code( $idsite );

			if ( ! $this->settings->get_global_option( 'track_noscript' ) ) {
				$result['noscript'] = '';
			}
		} elseif ( TrackingSettings::TRACK_MODE_TAGMANAGER === $track_mode && matomo_has_tag_manager() ) {
			$result = $this->prepare_tagmanger_code( $this->settings, $this->logger );
		} else {
			$result = array(
				'script'   => '<!-- Matomo: no supported track_mode selected -->',
				'noscript' => '',
			);
		}

		if ( ! empty( $result['script'] ) ) {
			$this->settings->set_option( 'tracking_code', $result['script'] );
			$this->settings->set_option( 'noscript_code', $result['noscript'] );
		}

		$this->settings->set_option( Settings::OPTION_LAST_TRACKING_CODE_UPDATE, time() );
		$this->settings->save();

		return $result;
	}

	public function get_noscript_code() {
		$this->update_tracking_code();

		return $this->settings->get_noscript_tracking_code();
	}

	public function get_tracking_code() {
		$this->update_tracking_code();

		$tracking_code = $this->settings->get_js_tracking_code();

		if ( $this->settings->track_user_id_enabled() ) {
			$tracking_code = $this->apply_user_tracking( $tracking_code );
		}
		if ( $this->settings->track_404_enabled() && is_404() ) {
			$tracking_code = $this->apply_404_changes( $tracking_code );
		}
		if ( $this->settings->track_search_enabled() ) {
			$tracking_code = $this->apply_search_changes( $tracking_code );
		}

		return $tracking_code;
	}

	/**
	 * @param Settings $settings
	 * @param Logger   $logger
	 *
	 * @return array
	 */
	private function prepare_tagmanger_code( $settings, $logger ) {
		$logger->log( 'Apply tag manager code changes:' );

		$container_ids = $settings->get_global_option( 'tagmanger_container_ids' );

		$code = '<!-- Matomo Tag Manager -->';

		if ( ! empty( $container_ids ) && is_array( $container_ids ) ) {
			$paths      = new Paths();
			$upload_url = $paths->get_upload_base_url();

			foreach ( $container_ids as $container_id => $enabled ) {
				if ( $enabled
					 && ctype_alnum( $container_id )
					 && strlen( $container_id ) <= 16 ) {
					$container_url = $upload_url . '/container_' . urlencode( $container_id ) . '.js';

					$data_cf_async = '';
					if ( $settings->get_global_option( 'track_datacfasync' ) ) {
						$data_cf_async = 'data-cfasync="false"';
					}

					if ( $settings->get_global_option( 'force_protocol' ) == 'https' ) {
						$container_url = preg_replace( '(^http://)', 'https://', $container_url );
					}

					$code .= '
<script ' . $data_cf_async . '>
' . self::MTM_INIT . '
_mtm.push({\'mtm.startTime\': (new Date().getTime()), \'event\': \'mtm.Start\'});
var d=document, g=d.createElement(\'script\'), s=d.getElementsByTagName(\'script\')[0];
g.type=\'text/javascript\'; g.async=true; g.src="' . $container_url . '"; s.parentNode.insertBefore(g,s);
</script>';
				}
			}
		}

		$code .= '<!-- End Matomo Tag Manager -->';

		return array(
			'script'   => $code,
			'noscript' => '',
		);
	}

	public function get_tracker_endpoint() {
		$paths = new Paths();

		if ( $this->settings->get_global_option( 'track_api_endpoint' ) === 'restapi' ) {
			$tracker_endpoint = $paths->get_tracker_api_rest_api_endpoint();
		} else {
			$tracker_endpoint = $paths->get_tracker_api_url_in_matomo_dir();
		}

		if ( $this->settings->get_global_option( 'force_protocol' ) === 'https' ) {
			$tracker_endpoint = preg_replace( '(^http://)', 'https://', $tracker_endpoint );
		} else {
			$tracker_endpoint = preg_replace( '(^https?://)', '//', $tracker_endpoint );
		}

		return $tracker_endpoint;
	}

	public function get_js_endpoint() {
		 $paths = new Paths();
		if ( $this->settings->get_global_option( 'track_js_endpoint' ) === 'restapi' ) {
			$js_endpoint = $paths->get_js_tracker_rest_api_endpoint();
		} elseif ( $this->settings->get_global_option( 'track_js_endpoint' ) === 'plugin' ) {
			$js_endpoint = plugins_url( 'app/matomo.js', MATOMO_ANALYTICS_FILE );;
		} else {
			$js_endpoint = $paths->get_js_tracker_url_in_matomo_dir();
		}

		if ( $this->settings->get_global_option( 'force_protocol' ) === 'https' ) {
			$js_endpoint = preg_replace( '(^http://)', 'https://', $js_endpoint );
		} else {
			$js_endpoint = preg_replace( '(^https?://)', '//', $js_endpoint );
		}

		return $js_endpoint;
	}

	/**
	 * @param $idsite
	 *
	 * @return array
	 */
	public function prepare_tracking_code( $idsite ) {
		$logLevel = is_admin() ? Logger::LEVEL_DEBUG : Logger::LEVEL_INFO;

		$this->logger->log( 'Apply tracking code changes:', $logLevel );

		$tracker_endpoint = $this->get_tracker_endpoint();
		$js_endpoint      = $this->get_js_endpoint();

		$options = array();

		if ( $this->settings->get_global_option( 'set_download_extensions' ) ) {
			$options[] = "_paq.push(['setDownloadExtensions', " . wp_json_encode( $this->settings->get_global_option( 'set_download_extensions' ) ) . ']);';
		}
		if ( $this->settings->get_global_option( 'add_download_extensions' ) ) {
			$options[] = "_paq.push(['addDownloadExtensions', " . wp_json_encode( $this->settings->get_global_option( 'add_download_extensions' ) ) . ']);';
		}
		if ( $this->settings->get_global_option( 'set_download_classes' ) ) {
			$options[] = "_paq.push(['setDownloadClasses', " . wp_json_encode( $this->settings->get_global_option( 'set_download_classes' ) ) . ']);';
		}
		if ( $this->settings->get_global_option( 'set_link_classes' ) ) {
			$options[] = "_paq.push(['setLinkClasses', " . wp_json_encode( $this->settings->get_global_option( 'set_link_classes' ) ) . ']);';
		}
		if ( $this->settings->get_global_option( 'disable_cookies' ) ) {
			$options[] = "_paq.push(['disableCookies']);";
		}
		if ( $this->settings->get_global_option( 'track_crossdomain_linking' ) ) {
			$options[] = "_paq.push(['enableCrossDomainLinking']);";
		}
		if ( $this->settings->get_global_option( 'track_jserrors' ) ) {
			$options[] = "_paq.push(['enableJSErrorTracking']);";
		}

		$cookie_domain = $this->settings->get_tracking_cookie_domain();
		if ( ! empty( $cookie_domain ) ) {
			$options[] = '_paq.push(["setCookieDomain", ' . wp_json_encode( $cookie_domain ) . ']);';
		}

		$track_across_alias = $this->settings->get_global_option( 'track_across_alias' );

		if ( $track_across_alias ) {
			// todo detect more hosts such as when using WPML etc
			$hosts = array( @parse_url( home_url(), PHP_URL_HOST ) );
			$hosts = array_filter( $hosts );
			$hosts = array_map(
				function ( $host ) {
						return '*.' . $host;
				},
				$hosts
			);
			if ( ! empty( $hosts ) ) {
				$options[] = '_paq.push(["setDomains", ' . wp_json_encode( $hosts ) . ']);';
			}
		}
		if ( $this->settings->get_global_option( 'force_post' ) ) {
			$options[] = "_paq.push(['setRequestMethod', 'POST']);";
		}

		$cookieConsent = new CookieConsent();
		$cookie_consent_option = $cookieConsent->get_tracking_consent_option( $this->settings->get_global_option( 'cookie_consent' ) );
		// for unit test cases
		if ( ! empty( $cookie_consent_option ) ) {
			$options[] = $cookie_consent_option;
		}

		if ( $this->settings->get_global_option( 'limit_cookies' ) ) {
			$options[] = "_paq.push(['setVisitorCookieTimeout', " . wp_json_encode( $this->settings->get_global_option( 'limit_cookies_visitor' ) ) . ']);';
			$options[] = "_paq.push(['setSessionCookieTimeout', " . wp_json_encode( $this->settings->get_global_option( 'limit_cookies_session' ) ) . ']);';
			$options[] = "_paq.push(['setReferralCookieTimeout', " . wp_json_encode( $this->settings->get_global_option( 'limit_cookies_referral' ) ) . ']);';
		}
		if ( $this->settings->get_global_option( 'track_content' ) === 'all' ) {
			$options[] = "_paq.push(['trackAllContentImpressions']);";
		} elseif ( $this->settings->get_global_option( 'track_content' ) === 'visible' ) {
			$options[] = "_paq.push(['trackVisibleContentImpressions']);";
		}
		if ( (int) $this->settings->get_global_option( 'track_heartbeat' ) > 0 ) {
			$options[] = "_paq.push(['enableHeartBeatTimer', " . intval( $this->settings->get_global_option( 'track_heartbeat' ) ) . ']);';
		}

		$data_cf_async = '';
		$data_of_async_option = [];
		if ( $this->settings->get_global_option( 'track_datacfasync' ) ) {
			$data_cf_async = 'data-cfasync="false"';
			$data_of_async_option['data-cfasync'] = "false";
		}
<<<<<<< HEAD
		global $wp_version;
		$method_exists = ( version_compare($wp_version, '5.7' ) >= 0 );

		/*
		 * method wp_get_inline_script_tag add a line feed.
		 * to get the unit tests pass, we add a line feed when not using the method
		 */
		$script =  (! $method_exists) ? '<script ' . $data_cf_async . " >\n" : '';
=======


		$script  = '<!-- Matomo -->';
		$script .= '<script ' . $data_cf_async . ' >';
>>>>>>> 77a8fb74
		$script .= "var _paq = window._paq = window._paq || [];\n";
		$script .= implode( "\n", $options );
		$script .= self::TRACKPAGEVIEW;
		$script .= "_paq.push(['enableLinkTracking']);_paq.push(['alwaysUseSendBeacon']);";
		$script .= "_paq.push(['setTrackerUrl', " . wp_json_encode( $tracker_endpoint ) . ']);';
		$script .= "_paq.push(['setSiteId', '" . intval( $idsite ) . "']);";
		$script .= "var d=document, g=d.createElement('script'), s=d.getElementsByTagName('script')[0];
g.type='text/javascript'; g.async=true; g.src=" . wp_json_encode( $js_endpoint ) . '; s.parentNode.insertBefore(g,s);';
		$script .= (! $method_exists) ? '</script>' : '';
		if ( $method_exists ) {
			$script = wp_get_inline_script_tag(
				$script,
				$data_of_async_option
			);
		}
		$script = '<!-- Matomo -->'.$script.'<!-- End Matomo Code -->';

		$no_script = '<noscript><p><img referrerpolicy="no-referrer-when-downgrade" src="' . esc_url( $tracker_endpoint ) . '?idsite=' . intval( $idsite ) . '&amp;rec=1" style="border:0;" alt="" /></p></noscript>';

		$script = apply_filters( 'matomo_tracking_code_script', $script, $idsite );
		$script = apply_filters( 'matomo_tracking_code_noscript', $script, $idsite );

		$this->logger->log( 'Finished tracking code: ' . $script, $logLevel );
		$this->logger->log( 'Finished noscript code: ' . $no_script, $logLevel);

		return array(
			'script'   => $script,
			'noscript' => $no_script,
		);
	}

	private function apply_404_changes( $tracking_code ) {
		$this->logger->log( 'Apply 404 tracking changes. Blog ID: ' . get_current_blog_id() );

		$code          = "_paq.push(['setDocumentTitle', '404/URL = '+String(document.location.pathname+document.location.search).replace(/\//g,'%2f') + '/From = ' + String(document.referrer).replace(/\//g,'%2f')]);";
		$tracking_code = str_replace( self::TRACKPAGEVIEW, $code . self::TRACKPAGEVIEW, $tracking_code );
		$tracking_code = str_replace( self::MTM_INIT, $code . self::MTM_INIT, $tracking_code );

		return $tracking_code;
	}

	private function apply_search_changes( $tracking_code ) {
		$this->logger->log( 'Apply search tracking changes. Blog ID: ' . get_current_blog_id() );
		$obj_search       = new \WP_Query( 's=' . get_search_query() . '&showposts=-1' );
		$int_result_count = $obj_search->post_count;

		$code          = "window._paq = window._paq || []; window._paq.push(['trackSiteSearch','" . get_search_query() . "', false, " . $int_result_count . "]);\n";
		$tracking_code = str_replace( self::TRACKPAGEVIEW, $code . self::TRACKPAGEVIEW, $tracking_code );
		$tracking_code = str_replace( self::MTM_INIT, $code . self::MTM_INIT, $tracking_code );

		return $tracking_code;
	}

	private function apply_user_tracking( $tracking_code ) {
		$user_id_to_track = null;
		if ( \is_user_logged_in() ) {
			// Get the User ID Admin option, and the current user's data
			$uid_from     = $this->settings->get_global_option( 'track_user_id' );
			$current_user = wp_get_current_user(); // current user
			// Get the user ID based on the admin setting
			if ( 'uid' === $uid_from ) {
				$user_id_to_track = $current_user->ID;
			} elseif ( 'email' === $uid_from ) {
				$user_id_to_track = $current_user->user_email;
			} elseif ( 'username' === $uid_from ) {
				$user_id_to_track = $current_user->user_login;
			} elseif ( 'displayname' === $uid_from ) {
				$user_id_to_track = $current_user->display_name;
			}
		}
		$user_id_to_track = apply_filters( 'matomo_tracking_user_id', $user_id_to_track );
		// Check we got a User ID to track, and track it
		if ( isset( $user_id_to_track ) && ! empty( $user_id_to_track ) ) {
			$code          = "window._paq = window._paq || []; window._paq.push(['setUserId', '" . esc_js( $user_id_to_track ) . "']);\n";
			$tracking_code = str_replace( self::TRACKPAGEVIEW, $code . self::TRACKPAGEVIEW, $tracking_code );
			$tracking_code = str_replace( self::MTM_INIT, $code . self::MTM_INIT, $tracking_code );
		}

		return $tracking_code;
	}

}<|MERGE_RESOLUTION|>--- conflicted
+++ resolved
@@ -297,7 +297,7 @@
 			$data_cf_async = 'data-cfasync="false"';
 			$data_of_async_option['data-cfasync'] = "false";
 		}
-<<<<<<< HEAD
+
 		global $wp_version;
 		$method_exists = ( version_compare($wp_version, '5.7' ) >= 0 );
 
@@ -306,12 +306,7 @@
 		 * to get the unit tests pass, we add a line feed when not using the method
 		 */
 		$script =  (! $method_exists) ? '<script ' . $data_cf_async . " >\n" : '';
-=======
-
-
-		$script  = '<!-- Matomo -->';
-		$script .= '<script ' . $data_cf_async . ' >';
->>>>>>> 77a8fb74
+
 		$script .= "var _paq = window._paq = window._paq || [];\n";
 		$script .= implode( "\n", $options );
 		$script .= self::TRACKPAGEVIEW;
