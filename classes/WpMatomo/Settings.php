<?php
/**
 * Matomo - free/libre analytics platform
 *
 * @link https://matomo.org
 * @license http://www.gnu.org/licenses/gpl-3.0.html GPL v3 or later
 * @package matomo
 * Code Based on
 * @author Andr&eacute; Br&auml;kling
 * https://github.com/braekling/matomo
 *
 */

namespace WpMatomo;

use WpMatomo\Admin\TrackingSettings;

if ( ! defined( 'ABSPATH' ) ) {
	exit; // if accessed directly
}

class Settings {

	const OPTION_PREFIX                        = 'matomo-';
	const GLOBAL_OPTION_PREFIX                 = 'matomo_global-';
	const OPTION                               = 'matomo-option';
	const OPTION_GLOBAL                        = 'matomo-global-option';
	const OPTION_KEY_CAPS_ACCESS               = 'caps_access';
	const OPTION_KEY_STEALTH                   = 'caps_tracking';
	const OPTION_LAST_TRACKING_SETTINGS_CHANGE = 'last_tracking_settings_update';
	const OPTION_LAST_TRACKING_CODE_UPDATE     = 'last_tracking_code_update';
	const SHOW_GET_STARTED_PAGE                = 'show_get_started_page';

	public static $is_doing_action_tracking_related = false;

	/**
	 * Tests only
	 *
	 * @ignore
	 * @var bool
	 */
	private $assume_is_network_enabled_in_tests = false;

	/**
	 * Register default configuration set
	 *
	 * @var array
	 */
	private $default_global_settings = array(
		// Plugin settings
		'last_settings_update'                     => 0,
		self::OPTION_LAST_TRACKING_SETTINGS_CHANGE => 0,
		self::OPTION_KEY_STEALTH                   => array(),
		self::OPTION_KEY_CAPS_ACCESS               => array(),
		// User settings: Stats configuration
		// User settings: Tracking configuration
		'track_mode'                               => 'disabled',
		'track_js_endpoint'                        => 'default',
		'track_api_endpoint'                       => 'default',
		'track_codeposition'                       => 'footer',
		'track_noscript'                           => false,
		'track_content'                            => 'disabled',
		'track_ecommerce'                          => true,
		'track_search'                             => false,
		'track_404'                                => false,
		'tagmanger_container_ids'                  => array(),
		'add_post_annotations'                     => array(),
		'add_customvars_box'                       => false,
		'js_manually'                              => '',
		'noscript_manually'                        => '',
		'add_download_extensions'                  => '',
		'set_download_extensions'                  => '',
		'set_link_classes'                         => '',
		'set_download_classes'                     => '',
		'core_version'                             => '',
		'disable_cookies'                          => false,
		'limit_cookies'                            => false,
		'limit_cookies_visitor'                    => 34186669, // Matomo default 13 months
		'limit_cookies_session'                    => 1800, // Matomo default 30 minutes
		'limit_cookies_referral'                   => 15778463, // Matomo default 6 months
		'track_admin'                              => false,
		'track_across'                             => false,
		'track_across_alias'                       => false,
		'track_crossdomain_linking'                => false,
		'track_feed'                               => false,
		'track_feed_addcampaign'                   => false,
		'track_feed_campaign'                      => 'feed',
		'track_heartbeat'                          => 0,
		'track_user_id'                            => 'disabled',
		'track_datacfasync'                        => false,
		'force_protocol'                           => 'disabled',
		self::SHOW_GET_STARTED_PAGE                => 1,
	);

	/**
	 * Settings stored per blog
	 *
	 * @var array
	 */
	private $default_blog_settings = array(
		'noscript_code'                        => '',
		'tracking_code'                        => '',
		self::OPTION_LAST_TRACKING_CODE_UPDATE => 0,
	);

	private $global_settings = array();
	private $blog_settings   = array();

	private $settings_changed = array();

	/**
	 * @var Logger
	 */
	private $logger;

	/**
	 * Constructor class to prepare settings manager
	 *
	 */
	public function __construct() {
		$this->logger = new Logger();

		$this->init_settings();
	}

	public function init_settings() {
		$this->settings_changed = array();
		$this->global_settings  = array();
		$this->blog_settings    = array();

		if ( $this->is_network_enabled() ) {
			$global_settings = get_site_option( self::OPTION_GLOBAL, array() );
		} else {
			$global_settings = get_option( self::OPTION_GLOBAL, array() );
		}

		if ( ! empty( $global_settings ) && is_array( $global_settings ) ) {
			$this->global_settings = $global_settings;
<<<<<<< HEAD
=======
		} else {
			// temporarily check if data is still stored the old way
			// remove this before the final release on the marketplace!
			foreach ( $this->default_global_settings as $key => $value ) {
				if ( $this->is_network_enabled() ) {
					$saved = get_site_option( self::GLOBAL_OPTION_PREFIX . $key );
				} else {
					$saved = get_option( self::GLOBAL_OPTION_PREFIX . $key );
				}
				if ( $saved !== false ) {
					$this->global_settings[ $key ] = $value;
					$this->settings_changed[]      = $key;
				}
			}
			$this->save();
>>>>>>> da999f5f
		}

		$settings = get_option( self::OPTION, array() );

		if ( ! empty( $settings ) && is_array( $settings ) ) {
			$this->blog_settings = $settings;
<<<<<<< HEAD
		} 
=======
		} else {
			// temporarily check if data is still stored the old way
			// remove this before the final release on the marketplace!
			foreach ( $this->default_blog_settings as $key => $value ) {
				$saved = get_option( self::OPTION_PREFIX . $key );
				if ( $saved !== false ) {
					$this->blog_settings[ $key ] = $saved;
					$this->settings_changed[]    = $key;
				}
			}
			$this->save();
		}
>>>>>>> da999f5f
	}

	public function get_customised_global_settings() {
		$custom_settings = array();

		foreach ( $this->global_settings as $key => $val ) {
			if ( isset( $this->default_global_settings[ $key ] )
				 && $this->default_global_settings[ $key ] != $val ) {
				$custom_settings[ $key ] = $val;
			}
		}

		return $custom_settings;
	}

	public function uninstall() {
		Uninstaller::uninstall_options( self::OPTION_PREFIX );
		Uninstaller::uninstall_options( self::GLOBAL_OPTION_PREFIX );
		Uninstaller::uninstall_site_meta( self::GLOBAL_OPTION_PREFIX );
		$this->init_settings();
	}

	public function is_multisite() {
		return function_exists( 'is_multisite' ) && is_multisite();
	}

	/**
	 * @api
	 */
	public function is_network_enabled() {
		if ( $this->assume_is_network_enabled_in_tests ) {
			return true;
		}

		if ( ! function_exists( 'is_plugin_active_for_network' ) ) {
			require_once ABSPATH . 'wp-admin/includes/plugin.php';
		}

		return is_plugin_active_for_network( 'matomo/matomo.php' );
	}

	/**
	 * Save all settings as WordPress options
	 */
	public function save() {
		if ( empty( $this->settings_changed ) ) {
			$this->logger->log( 'No settings changed yet' );

			return;
		}

		$this->logger->log( 'Save settings' );

		if ( $this->is_network_enabled() ) {
			update_site_option( self::OPTION_GLOBAL, $this->global_settings );
		} else {
			update_option( self::OPTION_GLOBAL, $this->global_settings );
		}

		update_option( self::OPTION, $this->blog_settings );

		$keys_changed           = array_values( array_unique( $this->settings_changed ) );
		$this->settings_changed = array();

		foreach ( $keys_changed as $key_changed ) {
			do_action( 'matomo_setting_change_' . $key_changed );
		}
	}

	/**
	 * Get a global option's value
	 *
	 * @param string $key
	 *            option key
	 *
	 * @return string|array option value
	 * @api
	 */
	public function get_global_option( $key ) {
		if ( isset( $this->global_settings[ $key ] ) ) {
			return $this->global_settings[ $key ];
		}

		if ( isset( $this->default_global_settings[ $key ] ) ) {
			return $this->default_global_settings[ $key ];
		}
	}

	/**
	 * Get an option's value related to a specific blog
	 *
	 * @param string $key option key
	 *
	 * @return string|array
	 * @api
	 */
	public function get_option( $key ) {
		if ( isset( $this->blog_settings[ $key ] ) ) {
			return $this->blog_settings[ $key ];
		}

		if ( isset( $this->default_blog_settings[ $key ] ) ) {
			return $this->default_blog_settings[ $key ];
		}
	}

	private function convert_type( $value, $type ) {
		if ( $type === 'array' && empty( $value ) ) {
			$value = array(); // prevent eg converting '' to array('')
		} else {
			settype( $value, $type );
		}
		return $value;
	}

	/**
	 * Set a global option's value
	 *
	 * @param string       $key option key
	 * @param string|array $value new option value
	 */
	public function set_global_option( $key, $value ) {
		if ( isset( $this->default_global_settings[ $key ] ) ) {
			$type  = gettype( $this->default_global_settings[ $key ] );
			$value = $this->convert_type( $value, $type );
		}

		if ( ! isset( $this->global_settings[ $key ] )
			|| $this->global_settings[ $key ] !== $value ) {
			$this->settings_changed[] = $key;
			$this->logger->log( 'Changed global option ' . $key . ': ' . ( is_array( $value ) ? wp_json_encode( $value ) : $value ) );

			$this->global_settings[ $key ] = $value;
		}
	}

	/**
	 * Set an option's value related to a specific blog
	 *
	 * @param string $key option key
	 * @param string $value new option value
	 */
	public function set_option( $key, $value ) {
		if ( isset( $this->default_blog_settings[ $key ] ) ) {
			$type  = gettype( $this->default_blog_settings[ $key ] );
			$value = $this->convert_type( $value, $type );
		}

		if ( ! isset( $this->blog_settings[ $key ] )
			|| $this->blog_settings[ $key ] !== $value ) {
			$this->settings_changed[] = $key;
			$this->logger->log( 'Changed option ' . $key . ': ' . $value );
			$this->blog_settings[ $key ] = $value;
		}
	}

	/**
	 * @param $values
	 *
	 * @api
	 */
	public function apply_tracking_related_changes( $values ) {
		$this->set_global_option( self::OPTION_LAST_TRACKING_SETTINGS_CHANGE, time() );

		$this->apply_changes( $values );

		if ( ! self::$is_doing_action_tracking_related ) {
			// prevent recurison if any plugin was listening to this event and calling this method again
			self::$is_doing_action_tracking_related = true;
			do_action( 'matomo_tracking_settings_changed', $this, $values );
			self::$is_doing_action_tracking_related = false;
		}
	}

	/**
	 * Apply new configuration
	 *
	 * @param array $settings
	 *            new configuration set
	 *
	 * @api
	 */
	public function apply_changes( $settings ) {
		$this->logger->log( 'Apply changed settings:' );
		foreach ( $this->default_global_settings as $key => $val ) {
			if ( isset( $settings[ $key ] ) ) {
				$this->set_global_option( $key, $settings[ $key ] );
			}
		}
		foreach ( $this->default_blog_settings as $key => $val ) {
			if ( isset( $settings[ $key ] ) ) {
				$this->set_option( $key, $settings[ $key ] );
			}
		}
		$this->set_global_option( 'last_settings_update', time() );

		if ( $this->should_save_tracking_code_across_sites() ) {
			// special case for when the same tracking code needs to be used across all instances
			$this->set_global_option( 'js_manually', $this->get_option( 'tracking_code' ) );
			$this->set_global_option( 'noscript_manually', $this->get_option( 'noscript_code' ) );
		}

		$this->save();
	}

	private function should_save_tracking_code_across_sites() {
		return $this->is_network_enabled()
				&& $this->get_global_option( 'track_mode' ) === TrackingSettings::TRACK_MODE_MANUALLY;
	}

	public function get_js_tracking_code() {
		if ( $this->should_save_tracking_code_across_sites() ) {
			return $this->get_global_option( 'js_manually' );
		}

		return $this->get_option( 'tracking_code' );
	}

	public function get_noscript_tracking_code() {
		if ( $this->should_save_tracking_code_across_sites() ) {
			return $this->get_global_option( 'noscript_manually' );
		}

		return $this->get_option( 'noscript_code' );
	}

	public function is_cross_domain_linking_enabled() {
		return $this->get_global_option( 'track_crossdomain_linking' );
	}

	public function get_tracking_cookie_domain() {
		if ( $this->get_global_option( 'track_across' )
			 || $this->get_global_option( 'track_crossdomain_linking' ) ) {
			$host = @parse_url( home_url(), PHP_URL_HOST );
			if ( ! empty( $host ) ) {
				return '*.' . $host;
			}
		}

		return '';
	}

	/**
	 * Check if feed tracking is enabled
	 *
	 * @return boolean Is feed tracking enabled?
	 */
	public function is_track_feed() {
		return $this->get_global_option( 'track_feed' );
	}

	/**
	 * Check if admin tracking is enabled
	 *
	 * @return boolean Is admin tracking enabled?
	 */
	public function is_admin_tracking_enabled() {
		return $this->get_global_option( 'track_admin' ) && is_admin();
	}

	public function is_current_tracking_code() {
		$last_tracking_code_update     = $this->get_option( self::OPTION_LAST_TRACKING_CODE_UPDATE );
		$last_tracking_settings_update = $this->get_global_option( self::OPTION_LAST_TRACKING_SETTINGS_CHANGE );

		return $last_tracking_code_update && $last_tracking_code_update > $last_tracking_settings_update;
	}

	/**
	 * Check if feed permalinks get a campaign parameter
	 *
	 * @return boolean Add campaign parameter to feed permalinks?
	 */
	public function is_add_feed_campaign() {
		return $this->get_global_option( 'track_feed_addcampaign' );
	}

	public function is_tracking_enabled() {
		return $this->get_global_option( 'track_mode' ) != 'disabled';
	}

	/**
	 * Check if noscript code insertion is enabled
	 *
	 * @return boolean Insert noscript code?
	 */
	public function is_add_no_script_code() {
		return $this->get_global_option( 'track_noscript' );
	}

	public function get_tracking_code_position() {
		return $this->get_global_option( 'track_codeposition' );
	}

	public function track_404_enabled() {
		return $this->get_global_option( 'track_404' );
	}

	public function track_user_id_enabled() {
		return $this->get_global_option( 'track_user_id' ) != 'disabled';
	}

	public function track_search_enabled() {
		return ( is_search() && $this->get_global_option( 'track_search' ) );
	}

	public function set_assume_is_network_enabled_in_tests( $network_enabled = true ) {
		$this->assume_is_network_enabled_in_tests = $network_enabled;
	}
}<|MERGE_RESOLUTION|>--- conflicted
+++ resolved
@@ -136,46 +136,13 @@
 
 		if ( ! empty( $global_settings ) && is_array( $global_settings ) ) {
 			$this->global_settings = $global_settings;
-<<<<<<< HEAD
-=======
-		} else {
-			// temporarily check if data is still stored the old way
-			// remove this before the final release on the marketplace!
-			foreach ( $this->default_global_settings as $key => $value ) {
-				if ( $this->is_network_enabled() ) {
-					$saved = get_site_option( self::GLOBAL_OPTION_PREFIX . $key );
-				} else {
-					$saved = get_option( self::GLOBAL_OPTION_PREFIX . $key );
-				}
-				if ( $saved !== false ) {
-					$this->global_settings[ $key ] = $value;
-					$this->settings_changed[]      = $key;
-				}
-			}
-			$this->save();
->>>>>>> da999f5f
 		}
 
 		$settings = get_option( self::OPTION, array() );
 
 		if ( ! empty( $settings ) && is_array( $settings ) ) {
 			$this->blog_settings = $settings;
-<<<<<<< HEAD
-		} 
-=======
-		} else {
-			// temporarily check if data is still stored the old way
-			// remove this before the final release on the marketplace!
-			foreach ( $this->default_blog_settings as $key => $value ) {
-				$saved = get_option( self::OPTION_PREFIX . $key );
-				if ( $saved !== false ) {
-					$this->blog_settings[ $key ] = $saved;
-					$this->settings_changed[]    = $key;
-				}
-			}
-			$this->save();
-		}
->>>>>>> da999f5f
+		}
 	}
 
 	public function get_customised_global_settings() {
