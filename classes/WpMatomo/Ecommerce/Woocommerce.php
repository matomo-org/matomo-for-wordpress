<?php
/**
 * Matomo - free/libre analytics platform
 *
 * @link https://matomo.org
 * @license http://www.gnu.org/licenses/gpl-3.0.html GPL v3 or later
 * @package matomo
 */

namespace WpMatomo\Ecommerce;

use WC_Order;
use WC_Product;

if ( ! defined( 'ABSPATH' ) ) {
	exit; // if accessed directly
}
if ( ! defined( 'MATOMO_WOOCOMMERCE_IGNORED_ORDER_STATUS' ) ) {
	// phpcs:ignore PHPCompatibility.InitialValue.NewConstantArraysUsingDefine.Found
	define( 'MATOMO_WOOCOMMERCE_IGNORED_ORDER_STATUS', [ 'cancelled', 'failed', 'refunded' ] );
}

class Woocommerce extends Base {
	private $order_status_ignore = MATOMO_WOOCOMMERCE_IGNORED_ORDER_STATUS;

	public function register_hooks() {
		parent::register_hooks();

		add_action( 'wp_head', [ $this, 'maybe_track_order_complete' ], 99999 );
		add_action( 'woocommerce_after_single_product', [ $this, 'on_product_view' ], 99999, $args = 0 );
		add_action( 'woocommerce_add_to_cart', [ $this, 'on_cart_updated_safe' ], 99999, 0 );
		add_action( 'woocommerce_cart_item_removed', [ $this, 'on_cart_updated_safe' ], 99999, 0 );
		add_action( 'woocommerce_cart_item_restored', [ $this, 'on_cart_updated_safe' ], 99999, 0 );
		add_action( 'woocommerce_cart_item_set_quantity', [ $this, 'on_cart_updated_safe' ], 99999, 0 );
		add_action( 'woocommerce_thankyou', [ $this, 'anonymise_orderid_in_url' ], 1, 1 );

		if ( ! $this->should_track_background() ) {
			// prevent possibly executing same event twice where eg first a PHP Matomo tracker request is created
			// because of woocommerce_applied_coupon and then also because of woocommerce_update_cart_action_cart_updated itself
			// causing two tracking requests to be issues from the server. refs #215
			// when not ajax mode the later event will simply overwrite the first and it should be fine.
			add_filter(
				'woocommerce_update_cart_action_cart_updated',
				[
					$this,
					'on_cart_updated_safe',
				],
				99999,
				1
			);
		}

		add_action( 'woocommerce_applied_coupon', [ $this, 'on_coupon_updated_safe' ], 99999, 0 );
		add_action( 'woocommerce_removed_coupon', [ $this, 'on_coupon_updated_safe' ], 99999, 0 );
	}

	public function anonymise_orderid_in_url( $order_id ) {
		if ( ! empty( $order_id ) && is_numeric( $order_id ) ) {
			$order_id = (int) $order_id;
			// phpcs:ignore WordPress.Security.EscapeOutput.OutputNotEscaped
			echo "<script>(function () {
	if (location.href) {
		window._paq = window._paq || [];
	    var url = location.href;
		if (url.indexOf('?') > 0) {
		    url = url.substr(0, url.indexOf('?')); // remove order key
		}
		window._paq.push(['setCustomUrl', url.replace('$order_id', 'orderid_anonymised')]);
	}
})()</script>";
		}
	}

	public function maybe_track_order_complete() {
		global $wp;

		if ( function_exists( 'is_order_received_page' ) && is_order_received_page() ) {
			$order_id = isset( $wp->query_vars['order-received'] ) ? $wp->query_vars['order-received'] : 0;
			if ( ! empty( $order_id ) && $order_id > 0 ) {
				// phpcs:ignore WordPress.Security.EscapeOutput.OutputNotEscaped
				echo $this->on_order( $order_id );
			}
		}
	}

	public function on_coupon_updated_safe() {
		try {
			$val = null;
			$val = $this->on_cart_updated( $val, true );
		} catch ( \Exception $e ) {
			$this->logger->log_exception( 'woo_on_cart_update', $e );
		}

		return $val;
	}

	public function on_cart_updated_safe( $val = null ) {
		try {
			$val = $this->on_cart_updated( $val );
		} catch ( \Exception $e ) {
			$this->logger->log_exception( 'woo_on_cart_update', $e );
		}

		return $val;
	}

	/**
	 * @param null $val needed for woocommerce_update_cart_action_cart_updated filter
	 * @param bool $is_coupon_update set to true if cart was updated because of a coupon
	 *
	 * @return mixed
	 */
	public function on_cart_updated( $val = null, $is_coupon_update = false ) {
		global $woocommerce;

		/** @var \WC_Cart $cart */
		$cart = $woocommerce->cart;
		if ( ! $is_coupon_update ) {
			// can cause cart coupon not to be applied when WooCommerce Subscriptions is used.
			$cart->calculate_totals();
		}
		$cart_content = $cart->get_cart();

		$tracking_code = '';

		foreach ( $cart_content as $item ) {
			/** @var WC_Product $product */
			$product = wc_get_product( $item['product_id'] );

			if ( $this->isWC3() ) {
				$product_or_variation = $product;

				if ( ! empty( $item['variation_id'] ) ) {
					$variation = wc_get_product( $item['variation_id'] );
					if ( ! empty( $variation ) ) {
						$product_or_variation = $variation;
					}
				}
			} else {
				$order                = new WC_Order( null );
				$product_or_variation = $order->get_product_from_item( $item );
			}

			if ( empty( $product_or_variation ) ) {
				continue;
			}

			$sku = $this->get_sku( $product_or_variation );

			$price = 0;
			if ( isset( $item['line_total'] ) ) {
				$total = floatval( $item['line_total'] ) / max( 1, $item['quantity'] );
				$price = round( $total, wc_get_price_decimals() );
			}

			$title          = $product->get_title();
			$categories     = $this->get_product_categories( $product );
			$quantity       = isset( $item['quantity'] ) ? $item['quantity'] : 0;
			$params         = [ 'addEcommerceItem', '' . $sku, $title, $categories, $price, $quantity ];
			$tracking_code .= $this->make_matomo_js_tracker_call( $params );
		}

		$total = 0;
		if ( ! empty( $cart->total ) ) {
			$total = $cart->total;
		} elseif ( ! empty( $cart->cart_contents_total ) ) {
			$total = $cart->cart_contents_total;
		}

		$tracking_code .= $this->make_matomo_js_tracker_call( [ 'trackEcommerceCartUpdate', $total ] );

		$this->cart_update_queue = $this->wrap_script( $tracking_code );
		$this->logger->log( 'Tracked ecommerce cart update: ' . $this->cart_update_queue );

		return $val;
	}

	public function on_order( $order_id ) {
		$order = wc_get_order( $order_id );
		// @see https://github.com/matomo-org/matomo-for-wordpress/issues/514
		if ( ! $order ) {
			return;
		}

		// phpcs:ignore WordPress.PHP.StrictComparisons.LooseComparison
		if ( $this->get_order_meta( $order, $this->key_order_tracked ) == 1 ) {
			$this->logger->log( sprintf( 'Ignoring already tracked order %d', $order_id ) );

			return '';
		}

		$this->logger->log( sprintf( 'Matomo new order %d', $order_id ) );

<<<<<<< HEAD
		$order = wc_get_order( $order_id );
		// @see https://github.com/matomo-org/matomo-for-wordpress/issues/514
		if ( ! $order ) {
			return;
		}

		if ( $this->isOrderFromBackOffice( $order ) ) {
			return;
		}

=======
>>>>>>> 51fc0a32
		$order_id_to_track = $order_id;
		if ( method_exists( $order, 'get_order_number' ) ) {
			$order_id_to_track = $order->get_order_number();
		}

		$order_status = $order->get_status();

		$this->logger->log( sprintf( 'Order %s with order number %s has status: %s', $order_id, $order_id_to_track, $order_status ) );

		if ( in_array( $order_status, $this->order_status_ignore, true ) ) {
			$this->logger->log( 'Ignoring ecommerce order ' . $order_id . ' becauses of status: ' . $order_status );

			return '';
		}

		$items = $order->get_items();

		$tracking_code = '';
		if ( $items ) {
			foreach ( $items as $item ) {
				/** @var \WC_Order_Item_Product $item */

				$product_details = $this->get_product_details( $order, $item );

				if ( ! empty( $product_details ) ) {
					$params         = [
						'addEcommerceItem',
						'' . $product_details['sku'],
						$product_details['title'],
						$product_details['categories'],
						$product_details['price'],
						$product_details['quantity'],
					];
					$tracking_code .= $this->make_matomo_js_tracker_call( $params );
				}
			}
		}

		$params         = [
			'trackEcommerceOrder',
			'' . $order_id_to_track,
			$order->get_total(),
			round( $order->get_subtotal(), 2 ),
			$order->get_cart_tax(),
			$this->isWC3() ? $order->get_shipping_total() : $order->get_total_shipping(),
			$order->get_total_discount(),
		];
		$tracking_code .= $this->make_matomo_js_tracker_call( $params );

		$this->logger->log( sprintf( 'Tracked ecommerce order %s with number %s', $order_id, $order_id_to_track ) );

		$this->save_order_metadata(
			$order,
			[
				$this->key_order_tracked => 1,
			]
		);

		return $this->wrap_script( $tracking_code );
	}

	private function isWC3() {
		global $woocommerce;
		$result = version_compare( $woocommerce->version, '3.0', '>=' );

		return $result;
	}

	/**
	 * @param WC_Product $product
	 */
	private function get_sku( $product ) {
		if ( $product && $product->get_sku() ) {
			return $product->get_sku();
		}

		return $this->get_product_id( $product );
	}

	/**
	 * @param WC_Product $product
	 */
	private function get_product_id( $product ) {
		if ( ! $product ) {
			return;
		}

		if ( $this->isWC3() ) {
			return $product->get_id();
		}

		return $product->id;
	}

	/**
	 * @param WC_Order $order
	 * @param $item
	 *
	 * @return mixed
	 */
	private function get_product_details( $order, $item ) {
		$product_or_variation = false;
		if ( $this->isWC3() && ! empty( $item ) && is_object( $item ) && method_exists( $item, 'get_product' ) && is_callable(
			[
				$item,
				'get_product',
			]
		) ) {
			$product_or_variation = $item->get_product();
		} elseif ( method_exists( $order, 'get_product_from_item' ) ) {
			// eg woocommerce 2.x
			$product_or_variation = $order->get_product_from_item( $item );
		}

		if ( is_object( $item ) && method_exists( $item, 'get_product_id' ) ) {
			// woocommerce 3
			$product_id = $item->get_product_id();
		} elseif ( isset( $item['product_id'] ) ) {
			// woocommerce 2.x
			$product_id = $item['product_id'];
		} else {
			return;
		}

		$product = wc_get_product( $product_id );

		$pr         = $product_or_variation ? $product_or_variation : $product;
		$sku        = $this->get_sku( $pr );
		$price      = $order->get_item_total( $item );
		$title      = $product->get_title();
		$categories = $this->get_product_categories( $product );
		$quantity   = $item['qty'];

		return [
			'sku'        => $sku,
			'title'      => $title,
			'categories' => $categories,
			'quantity'   => $quantity,
			'price'      => $price,
		];
	}

	/**
	 * @param WC_Product $product
	 *
	 * @return array
	 */
	private function get_product_categories( $product ) {
		$product_id = $this->get_product_id( $product );

		$category_terms = get_the_terms( $product_id, 'product_cat' );

		$categories = [];

		if ( is_wp_error( $category_terms ) ) {
			return $categories;
		}

		if ( ! empty( $category_terms ) ) {
			foreach ( $category_terms as $category ) {
				$categories[] = $category->name;
			}
		}

		$max_num_categories = 5;
		$categories         = array_unique( $categories );
		$categories         = array_slice( $categories, 0, $max_num_categories );

		return $categories;
	}

	public function on_product_view() {
		global $product;

		if ( empty( $product ) ) {
			return;
		}

		/** @var WC_Product $product */
		$params = [
			'setEcommerceView',
			$this->get_sku( $product ),
			$product->get_title(),
			$this->get_product_categories( $product ),
			$product->get_price(),
		];

		// we're not using wc_enqueue_js eg to prevent sometimes this code from being minified on some JS minifier plugins
		// phpcs:ignore WordPress.Security.EscapeOutput.OutputNotEscaped
		echo $this->wrap_script( $this->make_matomo_js_tracker_call( $params ) );
	}

<<<<<<< HEAD
	/**
	 * @param \WC_Order|\WC_Order_Refund $order
	 * @return bool
	 */
	private function isOrderFromBackOffice( $order ) {
		// for recent versions of woocommerce (4.0+) use is_created_via(), otherwise default to is_admin() (which will provide false positives
		// when using a theme that uses admin-ajax.php to add orders)
		return method_exists( $order, 'is_created_via' ) ? $order->is_created_via( 'admin' ) : is_admin();
=======
	protected function has_order_been_tracked_already( $order_id ) {
		throw new \Exception( 'has_order_been_tracked_already() should not be used in Woocommerce, use wc_get_order()->get_meta() instead' );
	}

	protected function set_order_been_tracked( $order_id ) {
		throw new \Exception( 'set_order_been_tracked() should not be used in Woocommerce, use wc_get_order()->update_meta_data() instead' );
	}

	/**
	 * @param \WC_Order $order
	 * @param string    $name
	 * @return mixed
	 */
	private function get_order_meta( $order, $name ) {
		if ( method_exists( $order, 'get_meta' ) ) {
			return $order->get_meta( $name );
		} else {
			$id = method_exists( $order, 'get_id' ) ? $order->get_id() : $order->id;
			return get_post_meta( $id, $name, true );
		}
	}

	/**
	 * @param \WC_Order $order
	 * @param array     $metadata
	 * @return void
	 */
	private function save_order_metadata( $order, $metadata ) {
		foreach ( $metadata as $name => $value ) {
			if ( method_exists( $order, 'update_meta_data' ) ) {
				$order->update_meta_data( $name, $value );
			} else {
				$id = method_exists( $order, 'get_id' ) ? $order->get_id() : $order->id;
				update_post_meta( $id, $name, $value );
			}
		}

		if ( method_exists( $order, 'save' ) ) {
			$order->save();
		}
>>>>>>> 51fc0a32
	}
}<|MERGE_RESOLUTION|>--- conflicted
+++ resolved
@@ -182,6 +182,10 @@
 			return;
 		}
 
+		if ( $this->isOrderFromBackOffice( $order ) ) {
+			return;
+		}
+
 		// phpcs:ignore WordPress.PHP.StrictComparisons.LooseComparison
 		if ( $this->get_order_meta( $order, $this->key_order_tracked ) == 1 ) {
 			$this->logger->log( sprintf( 'Ignoring already tracked order %d', $order_id ) );
@@ -191,19 +195,6 @@
 
 		$this->logger->log( sprintf( 'Matomo new order %d', $order_id ) );
 
-<<<<<<< HEAD
-		$order = wc_get_order( $order_id );
-		// @see https://github.com/matomo-org/matomo-for-wordpress/issues/514
-		if ( ! $order ) {
-			return;
-		}
-
-		if ( $this->isOrderFromBackOffice( $order ) ) {
-			return;
-		}
-
-=======
->>>>>>> 51fc0a32
 		$order_id_to_track = $order_id;
 		if ( method_exists( $order, 'get_order_number' ) ) {
 			$order_id_to_track = $order->get_order_number();
@@ -396,7 +387,6 @@
 		echo $this->wrap_script( $this->make_matomo_js_tracker_call( $params ) );
 	}
 
-<<<<<<< HEAD
 	/**
 	 * @param \WC_Order|\WC_Order_Refund $order
 	 * @return bool
@@ -405,8 +395,9 @@
 		// for recent versions of woocommerce (4.0+) use is_created_via(), otherwise default to is_admin() (which will provide false positives
 		// when using a theme that uses admin-ajax.php to add orders)
 		return method_exists( $order, 'is_created_via' ) ? $order->is_created_via( 'admin' ) : is_admin();
-=======
-	protected function has_order_been_tracked_already( $order_id ) {
+	}
+
+  protected function has_order_been_tracked_already( $order_id ) {
 		throw new \Exception( 'has_order_been_tracked_already() should not be used in Woocommerce, use wc_get_order()->get_meta() instead' );
 	}
 
@@ -446,6 +437,5 @@
 		if ( method_exists( $order, 'save' ) ) {
 			$order->save();
 		}
->>>>>>> 51fc0a32
 	}
 }