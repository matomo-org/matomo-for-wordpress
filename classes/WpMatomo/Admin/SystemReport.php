--- conflicted
+++ resolved
@@ -104,7 +104,6 @@
 		$tables = array();
 		if ( empty( $active_tab ) ) {
 			$tables = array(
-<<<<<<< HEAD
 				array(
 					'title'        => 'Matomo',
 					'rows'         => $this->get_matomo_info(),
@@ -124,13 +123,11 @@
 					'rows'         => $this->get_server_info(),
 					'has_comments' => true,
 				),
-=======
-				array( 'title' => 'Matomo', 'rows' => $this->get_matomo_info(), 'has_comments' => true ),
-				array( 'title' => 'WordPress', 'rows' => $this->get_wordpress_info() ),
-				array( 'title' => 'WordPress Plugins', 'rows' => $this->get_plugins_info(), 'has_comments' => true ),
-				array( 'title' => 'Server', 'rows' => $this->get_server_info(), 'has_comments' => true ),
-				array( 'title' => 'Database', 'rows' => $this->get_db_info(), 'has_comments' => true ),
->>>>>>> 5d2d5aa9
+				array(
+					'title'        => 'Database',
+					'rows'         => $this->get_db_info(),
+					'has_comments' => true,
+				),
 			);
 		}
 
@@ -194,18 +191,6 @@
 			'comment' => $tmp_dir,
 		);
 
-<<<<<<< HEAD
-		try {
-			Bootstrap::do_bootstrap();
-			/** @var DiagnosticService $service */
-			$service = StaticContainer::get( \Piwik\Plugins\Diagnostics\DiagnosticService::class );
-			$report  = $service->runDiagnostics();
-		} catch ( \Exception $e ) {
-			$rows[] = array(
-				'name'    => __( 'Matomo System Check', 'matomo' ),
-				'value'   => 'Failed to run, please open the system check in Matomo',
-				'comment' => '',
-=======
 		if ( ! \WpMatomo::is_safe_mode() ) {
 			try {
 				Bootstrap::do_bootstrap();
@@ -227,21 +212,10 @@
 				'name'    => __( 'Matomo Version', 'matomo' ),
 				'value'   => \Piwik\Version::VERSION,
 				'comment' => ''
->>>>>>> 5d2d5aa9
-			);
-		}
-
-<<<<<<< HEAD
-		$rows[] = array(
-			'name'    => __( 'Matomo Version', 'matomo' ),
-			'value'   => \Piwik\Version::VERSION,
-			'comment' => '',
-		);
+			);
+		}
 
 		$site   = new Site();
-=======
-		$site = new Site();
->>>>>>> 5d2d5aa9
 		$idsite = $site->get_current_matomo_site_id();
 
 		$rows[] = array(
@@ -326,15 +300,6 @@
 			);
 			$rows   = $this->add_diagnostic_results( $rows, $report->getOptionalDiagnosticResults() );
 
-<<<<<<< HEAD
-		$cli_multi = new CliMulti();
-
-		$rows[] = array(
-			'name'    => 'Supports Async Archiving',
-			'value'   => $cli_multi->supportsAsync(),
-			'comment' => '',
-		);
-=======
 			$cliMulti = new CliMulti();
 
 			$rows[] = array(
@@ -343,7 +308,6 @@
 				'comment' => ''
 			);
 		}
->>>>>>> 5d2d5aa9
 
 		$rows[] = array(
 			'section' => 'Matomo Settings',
@@ -478,7 +442,6 @@
 	private function get_server_info() {
 		$rows = array();
 
-<<<<<<< HEAD
 		$rows[] = array(
 			'name'  => 'Server Info',
 			'value' => $_SERVER['SERVER_SOFTWARE'],
@@ -486,10 +449,6 @@
 		$rows[] = array(
 			'name'  => 'PHP Version',
 			'value' => phpversion(),
-		);
-		$rows[] = array(
-			'name'  => 'MySQL Version',
-			'value' => ! empty( $wpdb->is_mysql ) ? $wpdb->db_version() : '',
 		);
 		$rows[] = array(
 			'name'  => 'Timezone',
@@ -510,15 +469,6 @@
 		);
 
 		$rows[] = array(
-			'name'  => 'Mysqli Connect',
-			'value' => function_exists( 'mysqli_connect' ),
-		);
-		$rows[] = array(
-			'name'  => 'Force MySQL over Mysqli',
-			'value' => defined( 'WP_USE_EXT_MYSQL' ) && WP_USE_EXT_MYSQL,
-		);
-
-		$rows[] = array(
 			'name'  => 'Max Execution Time',
 			'value' => ini_get( 'max_execution_time' ),
 		);
@@ -534,19 +484,6 @@
 			'name'  => 'Max Input Vars',
 			'value' => ini_get( 'max_input_vars' ),
 		);
-=======
-		$rows[] = array( 'name' => 'Server Info', 'value' => $_SERVER['SERVER_SOFTWARE'] );
-		$rows[] = array( 'name' => 'PHP Version', 'value' => phpversion() );
-		$rows[] = array( 'name' => 'Timezone', 'value' => date_default_timezone_get() );
-		$rows[] = array( 'name' => 'Locale', 'value' => get_locale() );
-		$rows[] = array( 'name' => 'Memory Limit', 'value' => max( WP_MEMORY_LIMIT, @ini_get( 'memory_limit' ) ), 'comment' => 'At least 128MB recommended. Depending on your traffic 256MB or more may be needed.' );
-		$rows[] = array( 'name' => 'Time', 'value' => time() );
-
-		$rows[] = array( 'name' => 'Max Execution Time', 'value' => ini_get( 'max_execution_time' ) );
-		$rows[] = array( 'name' => 'Max Post Size', 'value' => ini_get( 'post_max_size' ) );
-		$rows[] = array( 'name' => 'Max Upload Size', 'value' => wp_max_upload_size() );
-		$rows[] = array( 'name' => 'Max Input Vars', 'value' => ini_get( 'max_input_vars' ) );
->>>>>>> 5d2d5aa9
 
 		if ( function_exists( 'curl_version' ) ) {
 			$curl_version = curl_version();
@@ -568,13 +505,16 @@
 		                 'value' => ! empty( $wpdb->is_mysql ) ? $wpdb->db_version() : '',
 						 'comment' => ''
 		);
-		$rows[] = array(
-			'name' => 'Mysqli Connect', 'value' => function_exists( 'mysqli_connect' ), 'comment' => ''
+
+		$rows[] = array(
+			'name'  => 'Mysqli Connect',
+			'value' => function_exists( 'mysqli_connect' ),
+			'comment' => '',
 		);
 		$rows[] = array(
 			'name'  => 'Force MySQL over Mysqli',
 			'value' => defined( 'WP_USE_EXT_MYSQL' ) && WP_USE_EXT_MYSQL,
-			'comment' => ''
+			'comment' => '',
 		);
 
 		$grants = $this->get_db_grants();
@@ -632,9 +572,9 @@
 			// We ignore any possible error in case of permission or not supported etc.
 			$values = array();
 		}
-		
+
 		$wpdb->suppress_errors($suppress_errors);
-		
+
 		$grants = array();
 		foreach ($values as $index => $value) {
 			if (empty($value[0]) || !is_string($value[0])) {
