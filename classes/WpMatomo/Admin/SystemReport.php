<?php
/**
 * Matomo - free/libre analytics platform
 *
 * @link https://matomo.org
 * @license http://www.gnu.org/licenses/gpl-3.0.html GPL v3 or later
 * @package matomo
 */

namespace WpMatomo\Admin;

use Exception;
use ITSEC_Modules;
use Piwik\CliMulti;
use Piwik\CliMulti\CliPhp;
use Piwik\Common;
use Piwik\Config;
use Piwik\Container\StaticContainer;
use Piwik\DeviceDetector\DeviceDetectorFactory;
use Piwik\Filesystem;
use Piwik\Plugin;
use Piwik\Plugins\CoreAdminHome\API;
use Piwik\Plugins\Diagnostics\Diagnostic\DiagnosticResult;
use Piwik\Plugins\Diagnostics\DiagnosticService;
use Piwik\Plugins\SitesManager\Model;
use Piwik\Plugins\UserCountry\LocationProvider;
use Piwik\SettingsPiwik;
use Piwik\Tracker\Failures;
use Piwik\Version;
use WpMatomo;
use WpMatomo\Bootstrap;
use WpMatomo\Capabilities;
use WpMatomo\Installer;
use WpMatomo\Logger;
use WpMatomo\Paths;
use WpMatomo\ScheduledTasks;
use WpMatomo\Settings;
use WpMatomo\Site;
use WpMatomo\Site\Sync as SiteSync;
use WpMatomo\Updater;
use WpMatomo\User\Sync as UserSync;

if ( ! defined( 'ABSPATH' ) ) {
	exit; // if accessed directly
}

/**
 * error_reporting is required for this page
 * phpcs:disable WordPress.PHP.DiscouragedPHPFunctions.runtime_configuration_error_reporting
 *
 * We want a real data, not something coming from cache
 * phpcs:disable WordPress.DB.DirectDatabaseQuery.NoCaching
 *
 * This is a report error, so silent the possible errors
 * phpcs:disable WordPress.PHP.NoSilencedErrors.Discouraged
 *
 * We cannot use parameters of statements as this is the table names we build
 * phpcs:disable WordPress.DB.DirectDatabaseQuery.DirectQuery
 * phpcs:disable WordPress.DB.PreparedSQL.NotPrepared
 */
class SystemReport {
	const NONCE_NAME                      = 'matomo_troubleshooting';
	const TROUBLESHOOT_SYNC_USERS         = 'matomo_troubleshooting_action_site_users';
	const TROUBLESHOOT_SYNC_ALL_USERS     = 'matomo_troubleshooting_action_all_users';
	const TROUBLESHOOT_SYNC_SITE          = 'matomo_troubleshooting_action_site';
	const TROUBLESHOOT_SYNC_ALL_SITES     = 'matomo_troubleshooting_action_all_sites';
	const TROUBLESHOOT_CLEAR_MATOMO_CACHE = 'matomo_troubleshooting_action_clear_matomo_cache';
	const TROUBLESHOOT_ARCHIVE_NOW        = 'matomo_troubleshooting_action_archive_now';
	const TROUBLESHOOT_UPDATE_GEOIP_DB    = 'matomo_troubleshooting_action_update_geoipdb';
	const TROUBLESHOOT_CLEAR_LOGS         = 'matomo_troubleshooting_action_clear_logs';
	const TROUBLESHOOT_RUN_UPDATER        = 'matomo_troubleshooting_action_run_updater';

	private $not_compatible_plugins = [
		'background-manager',
		// Uses an old version of Twig and plugin is no longer maintained.
		'all-in-one-event-calendar',
		// Uses an old version of Twig
		'tweet-old-post-pro',
		// uses a newer version of monolog
		'wp-rss-aggregator',
		// twig conflict
		'age-verification-for-woocommerce',
		// see https://github.com/matomo-org/matomo-for-wordpress/issues/428
		'minify-html-markup',
		// see https://wordpress.org/support/topic/graphs-are-not-displayed-in-the-visits-overview-widget/#post-14298068
		'bigbuy-wc-dropshipping-connector',
		// see https://wordpress.org/support/topic/20-total-errors-during-this-script-execution/
		'google-listings-and-ads',
		// see https://wordpress.org/support/topic/20-total-errors-during-this-script-execution/
		'post-smtp',
		// see https://wordpress.org/support/topic/activation-of-another-plugin-breaks-matomo/#post-15045079
		'adshares',
		// see https://github.com/matomo-org/matomo-for-wordpress/issues/618
		'bluehost-wordpress-plugin',
		// see https://wordpress.org/support/topic/archive-error-with-wp-rocket/
		'wp-rocket',
		// see https://github.com/matomo-org/matomo-for-wordpress/issues/697
		'backwpup',
		// see https://github.com/matomo-org/matomo-for-wordpress/issues/710
		'fs-poster',
		// see https://github.com/matomo-org/matomo-for-wordpress/issues/790
		'advanced-gutenberg',
	];

	private $valid_tabs = [ 'troubleshooting' ];

	/**
	 * @var Settings
	 */
	private $settings;

	/**
	 * @var Logger
	 */
	private $logger;

	private $initial_error_reporting = null;

	private $shell_exec_available;
	/**
	 * @var \WpMatomo\Db\Settings
	 */
	public $db_settings;
	/**
	 * @var string the php binary used by Matomo (use get_php_binary() to access)
	 */
	private $binary;

	/**
	 * @var string
	 */
	private $path_to_plugin;

	private static $matomo_tables;

	public function __construct( Settings $settings ) {
		$this->settings             = $settings;
		$this->logger               = new Logger();
		$this->db_settings          = new \WpMatomo\Db\Settings();
		$this->shell_exec_available = function_exists( 'shell_exec' );
<<<<<<< HEAD
		$this->path_to_plugin       = $this->get_abs_path_to_plugin();

		if ( ! WpMatomo::is_safe_mode() ) {
			Bootstrap::do_bootstrap();
			$cli_php      = new CliPhp();
			$this->binary = $cli_php->findPhpBinary();
		}
=======
>>>>>>> fe795d80
	}

	public function get_not_compatible_plugins() {
		return $this->not_compatible_plugins;
	}

	private function execute_troubleshoot_if_needed() {
		if ( ! empty( $_POST )
			&& is_admin()
			&& check_admin_referer( self::NONCE_NAME )
			&& current_user_can( Capabilities::KEY_SUPERUSER )
		) {
			if ( ! empty( $_POST[ self::TROUBLESHOOT_ARCHIVE_NOW ] ) ) {
				Bootstrap::do_bootstrap();
				$scheduled_tasks = new ScheduledTasks( $this->settings );

				if ( ! defined( 'PIWIK_ARCHIVE_NO_TRUNCATE' ) ) {
					// phpcs:ignore WordPress.NamingConventions.PrefixAllGlobals.NonPrefixedConstantFound
					define( 'PIWIK_ARCHIVE_NO_TRUNCATE', 1 ); // when triggering it manually, we prefer the full error message
				}

				try {
					// force invalidation of archive to ensure it actually will rearchive the data
					$site   = new Site();
					$idsite = $site->get_current_matomo_site_id();
					if ( $idsite ) {
						$timezone   = \Piwik\Site::getTimezoneFor( $idsite );
						$now_string = \Piwik\Date::factory( 'now', $timezone )->toString();
						foreach ( [ 'day' ] as $period ) {
							API::getInstance()->invalidateArchivedReports( $idsite, $now_string, $period, false, false );
						}
					}
				} catch ( Exception $e ) {
					$this->logger->log_exception( 'archive_invalidate', $e );
				}

				try {
					$errors = $scheduled_tasks->archive( true, false );
				} catch ( Exception $e ) {
					echo '<div class="error"><p>' . esc_html__( 'Matomo Archive Error', 'matomo' ) . ': ' . esc_html( matomo_anonymize_value( $e->getMessage() . ' =>' . $this->logger->get_readable_trace( $e ) ) ) . '</p></div>';
					throw $e;
				}

				if ( ! empty( $errors ) ) {
					echo '<div class="notice notice-warning"><p>Matomo Archive Warnings: ';
					foreach ( $errors as $error ) {
						// phpcs:ignore WordPress.PHP.DevelopmentFunctions.error_log_var_export
						echo nl2br( esc_html( matomo_anonymize_value( var_export( $error, 1 ) ) ) );
						echo '<br/>';
					}
					echo '</p></div>';
				} else {
					echo '<div class="notice notice-success"><p>' . esc_html__( 'Matomo Archiving completed successfully!', 'matomo' ) . '</p></div>';
				}
			}

			if ( ! empty( $_POST[ self::TROUBLESHOOT_CLEAR_MATOMO_CACHE ] ) ) {
				$paths = new Paths();
				$paths->clear_cache_dir();
				// we first delete the cache dir manually just in case there's something
				// going wrong with matomo and bootstrapping would not even be possible.
				Bootstrap::do_bootstrap();
				Filesystem::deleteAllCacheOnUpdate();
				Updater::unlock();
			}

			if ( ! empty( $_POST[ self::TROUBLESHOOT_UPDATE_GEOIP_DB ] ) ) {
				$scheduled_tasks = new ScheduledTasks( $this->settings );
				$scheduled_tasks->update_geo_ip2_db();
			}

			if ( ! empty( $_POST[ self::TROUBLESHOOT_CLEAR_LOGS ] ) ) {
				$this->logger->clear_logged_exceptions();
			}

			if ( ! $this->settings->is_network_enabled() || ! is_network_admin() ) {
				if ( ! empty( $_POST[ self::TROUBLESHOOT_SYNC_USERS ] ) ) {
					$sync = new UserSync();
					$sync->sync_current_users();
				}
				if ( ! empty( $_POST[ self::TROUBLESHOOT_SYNC_SITE ] ) ) {
					$sync = new SiteSync( $this->settings );
					$sync->sync_current_site();
				}
				if ( ! empty( $_POST[ self::TROUBLESHOOT_RUN_UPDATER ] ) ) {
					Updater::unlock();
					$sync = new Updater( $this->settings );
					$sync->update();
				}
			}
			if ( $this->settings->is_network_enabled() ) {
				if ( ! empty( $_POST[ self::TROUBLESHOOT_SYNC_ALL_SITES ] ) ) {
					$sync = new SiteSync( $this->settings );
					$sync->sync_all();
				}
				if ( ! empty( $_POST[ self::TROUBLESHOOT_SYNC_ALL_USERS ] ) ) {
					$sync = new UserSync();
					$sync->sync_all();
				}
			}
		}
	}

	private function get_error_tables() {
		$matomo_tables = self::$matomo_tables;

		if ( ! $matomo_tables ) {
			$matomo_tables       = [
				[
					'title'        => 'Matomo',
					'rows'         => $this->get_matomo_info(),
					'has_comments' => true,
				],
				[
					'title'        => 'WordPress',
					'rows'         => $this->get_wordpress_info(),
					'has_comments' => true,
				],
				[
					'title'        => 'WordPress Plugins',
					'rows'         => $this->get_plugins_info(),
					'has_comments' => true,
				],
				[
					'title'        => 'Server',
					'rows'         => $this->get_server_info(),
					'has_comments' => true,
				],
				[
					'title'        => 'PHP cli',
					'rows'         => $this->get_phpcli_info(),
					'has_comments' => true,
				],
				[
					'title'        => 'Database',
					'rows'         => $this->get_db_info(),
					'has_comments' => true,
				],
				[
					'title'        => 'Browser',
					'rows'         => $this->get_browser_info(),
					'has_comments' => true,
				],
			];
			self::$matomo_tables = $matomo_tables;
		}

		return $matomo_tables;
	}

	public function errors_present() {
		$cache_key   = 'matomo_system_report_has_errors';
		$cache_value = get_transient( $cache_key );

		if ( false === $cache_value ) {
			// pre-record that there were no errors found. in case the system report fails to execute, this will
			// allow the rest of Matomo for WordPress to continue to still be usable.
			set_transient( $cache_key, 0, WEEK_IN_SECONDS );

			$matomo_tables = $this->get_error_tables();

			$matomo_tables = apply_filters( 'matomo_systemreport_tables', $matomo_tables );
			$matomo_tables = $this->add_errors_first( $matomo_tables );

			foreach ( $matomo_tables as $report_table ) {
				foreach ( $report_table['rows'] as $row ) {
					if ( ! empty( $row['is_error'] ) || ! empty( $row['is_warning'] ) ) {
						$cache_value = true;
					}
				}
			}

			set_transient( $cache_key, (int) $cache_value, WEEK_IN_SECONDS );
		}

		return 1 === (int) $cache_value;
	}

	public function show() {
		$this->execute_troubleshoot_if_needed();

		$settings = $this->settings;

		$matomo_active_tab = '';

		if ( isset( $_GET['tab'] ) ) {
			$tab = sanitize_text_field( wp_unslash( $_GET['tab'] ) );
			if ( in_array( $tab, $this->valid_tabs, true ) ) {
				$matomo_active_tab = $tab;
			}
		}

		$matomo_tables = [];
		if ( empty( $matomo_active_tab ) ) {
			// phpcs:ignore WordPress.PHP.DevelopmentFunctions.prevent_path_disclosure_error_reporting
			$this->initial_error_reporting = @error_reporting();
			$matomo_tables                 = $this->get_error_tables();
		}
		$matomo_tables                    = apply_filters( 'matomo_systemreport_tables', $matomo_tables );
		$matomo_tables                    = $this->add_errors_first( $matomo_tables );
		$matomo_has_warning_and_no_errors = $this->has_only_warnings_no_error( $matomo_tables );

		$matomo_has_exception_logs = $this->logger->get_last_logged_entries();

		include dirname( __FILE__ ) . '/views/systemreport.php';
	}

	private function has_only_warnings_no_error( $report_tables ) {
		$has_warning = false;
		$has_error   = false;
		foreach ( $report_tables as $report_table ) {
			foreach ( $report_table['rows'] as $row ) {
				if ( ! empty( $row['is_error'] ) ) {
					$has_error = true;
				}
				if ( ! empty( $row['is_warning'] ) ) {
					$has_warning = true;
				}
			}
		}

		return $has_warning && ! $has_error;
	}

	private function add_errors_first( $report_tables ) {
		$errors = [
			'title'        => 'Errors',
			'rows'         => [],
			'has_comments' => true,
		];
		foreach ( $report_tables as $report_table ) {
			foreach ( $report_table['rows'] as $row ) {
				if ( ! empty( $row['is_error'] ) ) {
					$errors['rows'][] = $row;
				}
			}
		}

		if ( ! empty( $errors['rows'] ) ) {
			array_unshift( $report_tables, $errors );
		}

		return $report_tables;
	}

	private function check_file_exists_and_writable( $rows, $path_to_check, $title, $required ) {
		$file_exists   = file_exists( $path_to_check );
		$file_readable = is_readable( $path_to_check );
		$file_writable = is_writable( $path_to_check );
		$comment       = '"' . $path_to_check . '" ';
		if ( ! $file_exists ) {
			$comment .= sprintf( esc_html__( '%s does not exist. ', 'matomo' ), $title );
		}
		if ( ! $file_readable ) {
			$comment .= sprintf( esc_html__( '%s is not readable. ', 'matomo' ), $title );
		}
		if ( ! $file_writable ) {
			$comment .= sprintf( esc_html__( '%s is not writable. ', 'matomo' ), $title );
		}

		$rows[] = [
			'name'       => sprintf( esc_html__( '%s exists and is writable.', 'matomo' ), $title ),
			'value'      => $file_exists && $file_readable && $file_writable ? esc_html__( 'Yes', 'matomo' ) : esc_html__( 'No', 'matomo' ),
			'comment'    => $comment,
			'is_error'   => $required && ( ! $file_exists || ! $file_readable ),
			'is_warning' => ! $required && ( ! $file_exists || ! $file_readable ),
		];

		return $rows;
	}

	private function get_phpcli_info() {
		$rows = [];

		if ( $this->shell_exec_available ) {
			$phpcli_version = $this->get_phpcli_output( '-r "echo phpversion();"' );
            // phpcs:ignore WordPress.NamingConventions.ValidVariableName.VariableNotSnakeCase
			global $piwik_minimumPHPVersion;
			// phpcs:ignore WordPress.NamingConventions.ValidVariableName.VariableNotSnakeCase
			if ( version_compare( $phpcli_version, $piwik_minimumPHPVersion ) <= 0 ) {
				$is_error = true;
				$comment  = sprintf( esc_html__( 'Your PHP cli version is not compatible with the %s. Please upgrade your PHP cli version, otherwise, you might have some archiving errors', 'matomo' ), sprintf( '<a href="%s" target="_blank">%s</a>', 'https://matomo.org/faq/on-premise/matomo-requirements/', esc_html__( 'Matomo requirements', 'matomo' ) ) );
			} else {
				$is_error = false;
				$comment  = '';
			}
			$rows[] = [
				'name'     => esc_html__( 'PHP cli Version', 'matomo' ),
				'value'    => $phpcli_version,
				'comment'  => $comment,
				'is_error' => $is_error,
			];

			$is_error = false;
			$value    = __( 'ok', 'matomo' );
			$comment  = '';
			if ( ! intval( $this->get_phpcli_output( '-r "echo extension_loaded(\'mysqli\');"' ) ) ) {
				$value    = __( 'missing', 'matomo' );
				$is_error = true;
				$comment  = esc_html__( 'Your PHP cli does not load the MySQLi extension. You might have archiving problems in Matomo but also others problems in your WordPress cron tasks. You should enable this extension', 'matomo' );
			}

			$rows[] = [
				'name'     => esc_html__( 'MySQLi support', 'matomo' ),
				'value'    => $value,
				'comment'  => $comment,
				'is_error' => $is_error,
			];

			$this->check_wp_can_be_loaded_in_php_cli( $rows );
		}

		return $rows;
	}

	private function check_wp_can_be_loaded_in_php_cli( &$rows ) {
		if ( ! $this->binary ) {
			return;
		}

		$wp_load_path = $this->find_wp_load_path();
		if ( ! $wp_load_path ) {
			return;
		}

		$command = "-r 'require_once( \"$wp_load_path\" );'";
		$output  = $this->get_phpcli_output( $command );
		if ( empty( $output ) ) {
			$rows[] = [
				'name'  => esc_html__( 'PHP CLI configuration', 'matomo' ),
				'value' => esc_html__( 'Configured correctly', 'matomo' ),
			];
		} else {
			$error_message = esc_html__(
				'WordPress cannot be loaded via PHP CLI. Please ensure both WordPress and PHP CLI are correctly configured. Note: If you are using get_cfg_var() in your wp-config.php, you will need to make sure the php.ini file for PHP CLI has the correct values. You may need to contact your hosting provider for these changes to be made.',
				'matomo'
			);

			$rows[] = [
				'name'    => esc_html__( 'PHP CLI configuration', 'matomo' ),
				'value'   => esc_html__( 'warning', 'matomo' ),
				'comment' => $error_message,
			];
		}
	}

	private function get_phpcli_output( $phpcli_params ) {
		$output = '';
		if ( $this->shell_exec_available && $this->get_php_cli_binary() ) {
			// phpcs:ignore WordPress.PHP.DiscouragedPHPFunctions.system_calls_shell_exec
			$output = trim( '' . @shell_exec( $this->get_php_cli_binary() . ' ' . $phpcli_params ) );
		}

		return $output;
	}

	private function get_matomo_info() {
		$rows = [];

		$plugin_data  = get_plugin_data( MATOMO_ANALYTICS_FILE, $markup = false, $translate = false );
		$install_time = get_option( Installer::OPTION_NAME_INSTALL_DATE );

		$rows[] = [
			'name'    => esc_html__( 'Matomo Plugin Version', 'matomo' ),
			'value'   => $plugin_data['Version'],
			'comment' => '',
		];

		$paths            = new Paths();
		$path_config_file = $paths->get_config_ini_path();
		$rows             = $this->check_file_exists_and_writable( $rows, $path_config_file, 'Config', true );

		$path_tracker_file = $paths->get_matomo_js_upload_path();
		$rows              = $this->check_file_exists_and_writable( $rows, $path_tracker_file, 'JS Tracker', false );

		$rows[] = [
			'name'    => esc_html__( 'Plugin directories', 'matomo' ),
			'value'   => ! empty( $GLOBALS['MATOMO_PLUGIN_DIRS'] ) ? 'Yes' : 'No',
			'comment' => ! empty( $GLOBALS['MATOMO_PLUGIN_DIRS'] ) ? wp_json_encode( $GLOBALS['MATOMO_PLUGIN_DIRS'] ) : '',
		];

		$tmp_dir = $paths->get_tmp_dir();

		$rows[] = [
			'name'    => esc_html__( 'Tmp directory writable', 'matomo' ),
			'value'   => is_writable( $tmp_dir ),
			'comment' => $tmp_dir,
		];

		if ( ! empty( $_SERVER['MATOMO_WP_ROOT_PATH'] ) ) {
			// we can have / in this value
			// phpcs:ignore WordPress.Security.ValidatedSanitizedInput
			$custom_path = rtrim( $_SERVER['MATOMO_WP_ROOT_PATH'], '/' ) . '/wp-load.php';
			$path_exists = file_exists( $custom_path );
			$comment     = '';
			if ( ! $path_exists ) {
				$comment = 'It seems the path does not point to the WP root directory.';
			}

			$rows[] = [
				'name'     => 'Custom MATOMO_WP_ROOT_PATH',
				'value'    => $path_exists,
				'is_error' => ! $path_exists,
				'comment'  => $comment,
			];
		}

		$report = null;

		if ( ! WpMatomo::is_safe_mode() ) {
			try {
				Bootstrap::do_bootstrap();
				/** @var DiagnosticService $service */
				$service = StaticContainer::get( DiagnosticService::class );
				$report  = $service->runDiagnostics();

				$rows[] = [
					'name'    => esc_html__( 'Matomo Version', 'matomo' ),
					'value'   => \Piwik\Version::VERSION,
					'comment' => '',
				];
			} catch ( Exception $e ) {
				$rows[] = [
					'name'     => esc_html__( 'Matomo System Check', 'matomo' ),
					'value'    => 'Failed to run Matomo system check.',
					'comment'  => $e->getMessage(),
					'is_error' => true,
				];
			}
		}

		$site   = new Site();
		$idsite = $site->get_current_matomo_site_id();

		$rows[] = [
			'name'    => esc_html__( 'Matomo Blog idSite', 'matomo' ),
			'value'   => $idsite,
			'comment' => '',
		];

		$install_date = '';
		if ( ! empty( $install_time ) ) {
			$install_date = 'Install date: ' . $this->convert_time_to_date( $install_time, true, false );
		}

		$rows[] = [
			'name'    => esc_html__( 'Matomo Install Version', 'matomo' ),
			'value'   => get_option( Installer::OPTION_NAME_INSTALL_VERSION ),
			'comment' => $install_date,
		];

		$wpmatomo_updater = new \WpMatomo\Updater( $this->settings );
		if ( ! WpMatomo::is_safe_mode() ) {
			$outstanding_updates = $wpmatomo_updater->get_plugins_requiring_update();
			$upgrade_in_progress = $wpmatomo_updater->is_upgrade_in_progress();
			$rows[]              = [
				'name'    => 'Upgrades outstanding',
				'value'   => ! empty( $outstanding_updates ),
				'comment' => ! empty( $outstanding_updates ) ? wp_json_encode( $outstanding_updates ) : '',
			];
			$rows[]              = [
				'name'    => 'Upgrade in progress',
				'value'   => $upgrade_in_progress,
				'comment' => '',
			];
		}

		if ( ! $wpmatomo_updater->load_plugin_functions() ) {
			// this should actually never happen...
			$rows[] = [
				'name'       => 'Matomo Upgrade Plugin Functions',
				'is_warning' => true,
				'value'      => false,
				'comment'    => 'Function "get_plugin_data" not available. There may be an issue with upgrades not being executed. Please reach out to us.',
			];
		}

		$rows[] = [
			'section' => 'Endpoints',
		];

		$rows[] = [
			'name'    => 'Matomo JavaScript Tracker URL',
			'value'   => '',
			'comment' => $paths->get_js_tracker_url_in_matomo_dir(),
		];

		$rows[] = [
			'name'    => 'Matomo JavaScript Tracker - WP Rest API',
			'value'   => '',
			'comment' => $paths->get_js_tracker_rest_api_endpoint(),
		];

		$rows[] = [
			'name'    => 'Matomo HTTP Tracking API',
			'value'   => '',
			'comment' => $paths->get_tracker_api_url_in_matomo_dir(),
		];

		$rows[] = [
			'name'    => 'Matomo HTTP Tracking API - WP Rest API',
			'value'   => '',
			'comment' => $paths->get_tracker_api_rest_api_endpoint(),
		];

		$matomo_plugin_dir_name = basename( dirname( MATOMO_ANALYTICS_FILE ) );
		if ( 'matomo' !== $matomo_plugin_dir_name ) {
			$rows[] = [
				'name'     => 'Matomo Plugin Name is correct',
				'value'    => false,
				'is_error' => true,
				'comment'  => 'The plugin name should be "matomo" but seems to be "' . $matomo_plugin_dir_name . '". As a result, admin pages and other features might not work. You might need to rename the directory name of this plugin and reactive the plugin.',
			];
		} elseif ( ! is_plugin_active( 'matomo/matomo.php' ) ) {
			$rows[] = [
				'name'     => 'Matomo Plugin not active',
				'value'    => false,
				'is_error' => true,
				'comment'  => 'It seems WordPress thinks that `matomo/matomo.php` is not active. As a result Matomo reporting and admin pages may not work. You may be able to fix this by deactivating and activating the Matomo Analytics plugin. One of the reasons this could happen is that you used to have Matomo installed in the wrong folder.',
			];
		}

		$rows[] = [
			'section' => 'Crons',
		];

		$scheduled_tasks = new ScheduledTasks( $this->settings );
		$all_events      = $scheduled_tasks->get_all_events();

		$rows[] = [
			'name'    => esc_html__( 'Server time', 'matomo' ),
			'value'   => $this->convert_time_to_date( time(), false ),
			'comment' => '',
		];

		$rows[] = [
			'name'    => esc_html__( 'Blog time', 'matomo' ),
			'value'   => $this->convert_time_to_date( time(), true ),
			'comment' => esc_html__( 'Below dates are shown in blog timezone', 'matomo' ),
		];

		foreach ( $all_events as $event_name => $event_config ) {
			$last_run_before = $scheduled_tasks->get_last_time_before_cron( $event_name );
			$last_run_after  = $scheduled_tasks->get_last_time_after_cron( $event_name );

			$next_scheduled = wp_next_scheduled( $event_name );

			$comment  = ' Last started: ' . $this->convert_time_to_date( $last_run_before, true, true ) . '.';
			$comment .= ' Last ended: ' . $this->convert_time_to_date( $last_run_after, true, true ) . '.';
			$comment .= ' Interval: ' . $event_config['interval'];

			$rows[] = [
				'name'    => $event_config['name'],
				'value'   => 'Next run: ' . $this->convert_time_to_date( $next_scheduled, true, true ),
				'comment' => $comment,
			];
		}

		$suports_async = false;
		if ( ! WpMatomo::is_safe_mode() && $report ) {
			$rows[] = [
				'section' => esc_html__( 'Mandatory checks', 'matomo' ),
			];

			$rows = $this->add_diagnostic_results( $rows, $report->getMandatoryDiagnosticResults() );

			$rows[] = [
				'section' => esc_html__( 'Optional checks', 'matomo' ),
			];
			$rows   = $this->add_diagnostic_results( $rows, $report->getOptionalDiagnosticResults() );

			try {
				$cli_multi     = new CliMulti();
				$suports_async = $cli_multi->supportsAsync();

				$rows[] = [
					'name'    => esc_html__( 'Supports Async Archiving', 'matomo' ),
					'value'   => $suports_async,
					'comment' => '',
				];
			} catch ( \Exception $e ) {
				$rows[] = [
					'name'     => esc_html__( 'Supports Async Archiving', 'matomo' ),
					'value'    => 'Could not check if async archiving is supported.',
					'comment'  => $e->getMessage(),
					'is_error' => true,
				];
			}

			$rows[] = [
				'name'    => 'Async Archiving Disabled in Setting',
				'value'   => $this->settings->is_async_archiving_disabled_by_option(),
				'comment' => '',
			];

			$location_provider = LocationProvider::getCurrentProvider();
			if ( $location_provider ) {
				try {
					$location_provider = LocationProvider::getCurrentProvider();
					if ( $location_provider ) {
						$rows[] = [
							'name'    => 'Location provider ID',
							'value'   => $location_provider->getId(),
							'comment' => '',
						];
						$rows[] = [
							'name'    => 'Location provider available',
							'value'   => $location_provider->isAvailable(),
							'comment' => '',
						];
						$rows[] = [
							'name'    => 'Location provider working',
							'value'   => $location_provider->isWorking(),
							'comment' => '',
						];
					}
				} catch ( \Exception $e ) {
					$rows[] = [
						'name'     => 'Location provider ID',
						'value'    => 'Failed to get the configured Location Provider.',
						'comment'  => $e->getMessage(),
						'is_error' => true,
					];
				}
			}

			if ( ! WpMatomo::is_safe_mode() ) {
				Bootstrap::do_bootstrap();
				$general = Config::getInstance()->General;

				if ( empty( $general['proxy_client_headers'] ) ) {
					foreach ( AdvancedSettings::$valid_host_headers as $header ) {
						if ( ! empty( $_SERVER[ $header ] ) ) {
							$rows[] = [
								'name'       => 'Proxy header',
								'value'      => $header,
								'is_warning' => true,
								'comment'    => sprintf( esc_html__( 'A proxy header is set which means you maybe need to configure a proxy header in the Advanced settings to make location reporting work. If the location in your reports is detected correctly, you can ignore this warning. %s', 'matomo' ), sprintf( '<a href="%s" target="_blank">%s</a>', 'https://matomo.org/faq/wordpress/how-do-i-fix-the-proxy-header-warning-in-the-matomo-for-wordpress-system-report/', esc_html__( 'Learn more', 'matomo' ) ) ),
							];
						}
					}
				}

				try {
					$incompatible_plugins = Plugin\Manager::getInstance()->getIncompatiblePlugins( Version::VERSION );
					if ( ! empty( $incompatible_plugins ) ) {
						$rows[] = [
							'section' => esc_html__( 'Incompatible Matomo plugins', 'matomo' ),
						];
						foreach ( $incompatible_plugins as $plugin ) {
							$rows[] = [
								'name'     => 'Plugin has missing dependencies',
								'value'    => $plugin->getPluginName(),
								'is_error' => true,
								'comment'  => sprintf( esc_html__( '%s If the plugin requires a different Matomo version you may need to update it. If you no longer use it consider uninstalling it.', 'matomo' ), $plugin->getMissingDependenciesAsString( Version::VERSION ) ),
							];
						}
					}
				} catch ( \Exception $e ) {
					$rows[] = [
						'section' => esc_html__( 'Incompatible Matomo plugins', 'matomo' ),
					];
					$rows[] = [
						'name'     => 'Incompatible Matomo plugin check',
						'value'    => 'Failed to check for incompatible Matomo plugins.',
						'is_error' => true,
						'comment'  => $e->getMessage(),
					];
				}
			}

			$num_days_check_visits = 5;
			$had_visits            = $this->had_visits_in_last_days( $num_days_check_visits );

			if ( false === $had_visits || true === $had_visits ) {
				// do not show info if we could not detect it (had_visits === null)
				$comment = '';
				if ( ! $had_visits ) {
					$comment = sprintf( esc_html__( 'It looks like there were no visits in the last %s days. This may be expected if tracking is disabled, you have not added the tracking code, or your website does not have many visitors in general and you exclude your own visits.', 'matomo' ), $num_days_check_visits );
				}

				$rows[] = [
					'name'       => 'Had visit in last ' . $num_days_check_visits . ' days',
					'value'      => $had_visits,
					'is_warning' => ! $had_visits && $this->settings->is_tracking_enabled(),
					'comment'    => $comment,
				];
			}

			if ( ! WpMatomo::is_safe_mode() ) {
				Bootstrap::do_bootstrap();

				try {
					$matomo_url = SettingsPiwik::getPiwikUrl();
					$rows[]     = [
						'name'    => 'Matomo URL',
						'comment' => $matomo_url,
						'value'   => ! empty( $matomo_url ),
					];
				} catch ( \Exception $e ) {
					$rows[] = [
						'name'     => 'Matomo URL',
						'comment'  => $e->getMessage(),
						'value'    => 'Failed to fetch the Matomo URL.',
						'is_error' => true,
					];
				}
			}

			// check that yml files are not accessible
			$url    = plugins_url( 'app', MATOMO_ANALYTICS_FILE ) . '/vendor/matomo/device-detector/regexes/bots.yml';
			$result = wp_remote_post(
				$url,
				array(
					'method'    => 'GET',
					'sslverify' => false,
					'timeout'   => 2,
				)
			);
			if ( is_array( $result ) ) {
				$response_code = (int) $result['response']['code'];
				if ( $response_code >= 200 && $response_code < 300 ) {
					$rows[] = [
						'name'       => __( 'YML files should not be accessible', 'matomo' ),
						'value'      => 'warning',
						'comment'    => __( 'The .yml files in the wp-content/plugins/matomo/app/vendor directory are accessible from the internet. This can cause some web security tools to flag your website as suspicious. If you are using Apache, it is probably due to your server configuration disabling the use of .htaccess files. If you are instead using nginx, it is due to your nginx configuration allowing .yml files. You may need to contact your hosting provider to fix this.', 'matomo' ),
						'is_warning' => true,
					];
				}
			}
		}

		$rows[] = [
			'section' => 'Matomo Settings',
		];

		// always show these settings
		$global_settings_always_show = [
			'track_mode',
			'track_ecommerce',
			'track_codeposition',
			'track_api_endpoint',
			'track_js_endpoint',
		];
		foreach ( $global_settings_always_show as $key ) {
			$rows[] = [
				'name'    => ucfirst( str_replace( '_', ' ', $key ) ),
				'value'   => $this->settings->get_global_option( $key ),
				'comment' => '',
			];
		}

		// otherwise show only few customised settings
		// mostly only numeric values and booleans to not eg accidentally show anything that would store a token etc
		// like we don't want to show license key etc
		foreach ( $this->settings->get_customised_global_settings() as $key => $val ) {
			if ( is_numeric( $val ) || is_bool( $val ) || 'track_content' === $key || 'track_user_id' === $key || 'core_version' === $key || 'version_history' === $key || 'mail_history' === $key ) {
				if ( is_array( $val ) ) {
					$val = implode( ', ', $val );
				}

				$rows[] = [
					'name'    => ucfirst( str_replace( '_', ' ', $key ) ),
					'value'   => $val,
					'comment' => '',
				];
			}
		}

		$rows[] = [
			'section' => 'Logs',
		];

		$error_log_entries = $this->logger->get_last_logged_entries();

		if ( ! empty( $error_log_entries ) ) {
			foreach ( $error_log_entries as $error ) {
				if ( ! empty( $install_time )
					&& is_numeric( $install_time )
					&& ! empty( $error['name'] )
					&& ! empty( $error['value'] )
					&& is_numeric( $error['value'] )
					&& 'cron_sync' === $error['name']
					&& $error['value'] < ( $install_time + 300 )
				) {
					// the first sync might right after the installation
					continue;
				}

				// we only consider plugin_updates as errors only if there are still outstanding updates
				$is_plugin_update_error = ! empty( $error['name'] ) && 'plugin_update' === $error['name']
					&& ! empty( $outstanding_updates );

				$skip_plugin_update = ! empty( $error['name'] ) && 'plugin_update' === $error['name']
					&& empty( $outstanding_updates );

				if ( empty( $error['comment'] ) && '0' !== $error['comment'] ) {
					$error['comment'] = '';
				}

				if ( strpos( $error['comment'], '<head>' ) ) {
					$error['comment'] = esc_html( $error['comment'] );
					$error['comment'] = $this->replace_hexadecimal_colors( $error['comment'] );
				}

				$error['value']      = $this->convert_time_to_date( $error['value'], true, false );
				$error['is_warning'] = ! empty( $error['name'] ) && stripos( $error['name'], 'archiv' ) !== false && 'archive_boot' !== $error['name'];
				$error['is_error']   = $is_plugin_update_error;
				if ( $is_plugin_update_error ) {
					$error['comment'] = sprintf( esc_html__( 'Please reach out to us and include the copied system report (%s)<br><br>You can also retry the update manually by clicking in the top on the "Troubleshooting" tab and then clicking on the "Run updater" button.', 'matomo' ), sprintf( '<a href="%s" target="_blank">%s</a>', 'https://matomo.org/faq/wordpress/how-do-i-troubleshoot-a-failed-database-upgrade-in-matomo-for-wordpress/', esc_html__( 'more info', 'matomo' ) ) ) . $error['comment'];
				} elseif ( $skip_plugin_update ) {
					$error['comment'] = esc_html__( 'As there are no outstanding plugin updates it looks like this log can be ignored.', 'matomo' ) . '<br><br>' . $error['comment'];
				}
				$error['comment'] = matomo_anonymize_value( $error['comment'] );
				$rows[]           = $error;
			}

			foreach ( $error_log_entries as $error ) {
				if ( $suports_async
					&& ! empty( $error['value'] )
					&& is_string( $error['value'] )
					&& strpos( $error['value'], __( 'Your PHP installation appears to be missing the MySQL extension which is required by WordPress.', 'matomo' ) ) > 0
				) {
					$rows[] = [
						'name'     => 'Cli has no MySQL',
						'value'    => true,
						'comment'  => sprintf( esc_html__( 'It looks like MySQL is not available on CLI. Please read our FAQ on how to %s', 'matomo' ), sprintf( ' <a href="%s" target="_blank">%s</a>', 'https://matomo.org/faq/wordpress/how-do-i-fix-the-error-your-php-installation-appears-to-be-missing-the-mysql-extension-which-is-required-by-wordpress-in-matomo-system-report/', esc_html__( 'fix this issue', 'matomo' ) ) ),
						'is_error' => true,
					];
				}
			}
		} else {
			$rows[] = [
				'name'    => __( 'None', 'matomo' ),
				'value'   => '',
				'comment' => '',
			];
		}

		if ( ! WpMatomo::is_safe_mode() ) {
			Bootstrap::do_bootstrap();
			$trackfailures = [];
			try {
				$tracking_failures = new Failures();
				$trackfailures     = $tracking_failures->getAllFailures();
				// phpcs:ignore Generic.CodeAnalysis.EmptyStatement.DetectedCatch
			} catch ( Exception $e ) {
				// ignored in case not set up yet etc.
			}
			if ( ! empty( $trackfailures ) ) {
				$rows[] = [
					'section' => 'Tracking failures',
				];
				foreach ( $trackfailures as $failure ) {
					$comment = sprintf(
						'Solution: %s<br>More info: %s<br>Date: %s<br>Request URL: %s',
						$failure['solution'],
						$failure['solution_url'],
						$failure['pretty_date_first_occurred'],
						$failure['request_url']
					);
					// do not esc_html the comment: we want the br
					$rows[] = [
						'name'       => $failure['problem'],
						'is_warning' => true,
						'value'      => '',
						'comment'    => $comment,
					];
				}
			}
		}

		return $rows;
	}

	private function had_visits_in_last_days( $num_days ) {
		global $wpdb;

		if ( WpMatomo::is_safe_mode() ) {
			return null;
		}

		$days_in_seconds = $num_days * 86400;

		$prefix_table = $this->db_settings->prefix_table_name( 'log_visit' );

		$suppress_errors = $wpdb->suppress_errors;
		$wpdb->suppress_errors( true );// prevent any of this showing in logs just in case

		try {
			$time = gmdate( 'Y-m-d H:i:s', time() - $days_in_seconds );
			$sql  = $wpdb->prepare( 'SELECT idsite from ' . $prefix_table . ' where visit_last_action_time > %s LIMIT 1', $time );
			$row  = $wpdb->get_var( $sql );
		} catch ( Exception $e ) {
			$row = null;
		}

		$wpdb->suppress_errors( $suppress_errors );
		// we need to differentiate between
		// 0 === had no visit
		// 1 === had visit
		// null === sum error... eg table was not correctly installed
		if ( null !== $row ) {
			$row = ! empty( $row );
		}

		return $row;
	}

	private function convert_time_to_date( $time, $in_blog_timezone, $print_diff = false ) {
		if ( empty( $time ) ) {
			return esc_html__( 'Unknown', 'matomo' );
		}

		$date = gmdate( 'Y-m-d H:i:s', (int) $time );

		if ( $in_blog_timezone ) {
			$date = get_date_from_gmt( $date, 'Y-m-d H:i:s' );
		}

		if ( $print_diff && class_exists( '\Piwik\Metrics\Formatter' ) ) {
			try {
				$formatter = new \Piwik\Metrics\Formatter();
				$date     .= ' (' . $formatter->getPrettyTimeFromSeconds( $time - time(), true, false ) . ')';
			} catch ( \Exception $e ) { // phpcs:ignore Generic.CodeAnalysis.EmptyStatement.DetectedCatch
				// empty
			}
		}

		return $date;
	}

	private function add_diagnostic_results( $rows, $results ) {
		foreach ( $results as $result ) {
			$comment = '';
			/** @var DiagnosticResult $result */
			if ( $result->getStatus() !== DiagnosticResult::STATUS_OK ) {
				foreach ( $result->getItems() as $item ) {
					$item_comment = $item->getComment();
					if ( ! empty( $item_comment ) && is_string( $item_comment ) ) {
						if ( stripos( $item_comment, 'core:archive' ) > 0 ) {
							// we only want to keep the first sentence like "	Archiving last ran successfully on Wednesday, January 2, 2019 00:00:00 which is 335 days 20:08:11 ago"
							// but not anything that asks user to set up a cronjob
							$item_comment = substr( $item_comment, 0, stripos( $item_comment, 'core:archive' ) );
							if ( strpos( $item_comment, '.' ) > 0 ) {
								$item_comment = substr( $item_comment, 0, strripos( $item_comment, '.' ) );
							} else {
								$item_comment = 'Archiving hasn\'t run in a while.';
							}
						}
						$comment .= $item_comment . '<br/>';
					}
				}
			}

			$rows[] = [
				'name'       => $result->getLabel(),
				'value'      => $result->getStatus() . ' ' . $result->getLongErrorMessage(),
				'comment'    => $comment,
				'is_warning' => $result->getStatus() === DiagnosticResult::STATUS_WARNING,
				'is_error'   => $result->getStatus() === DiagnosticResult::STATUS_ERROR,
			];
		}

		return $rows;
	}

	private function get_wordpress_info() {
		$is_multi_site      = is_multisite();
		$num_blogs          = 1;
		$is_network_enabled = false;

		if ( $is_multi_site ) {
			if ( function_exists( 'get_blog_count' ) ) {
				$num_blogs = get_blog_count();
			}
			$settings           = new Settings();
			$is_network_enabled = $settings->is_network_enabled();
		}

		$rows   = [];
		$rows[] = [
			'name'  => 'Home URL',
			'value' => home_url(),
		];
		$rows[] = [
			'name'  => 'Site URL',
			'value' => site_url(),
		];
		$rows[] = [
			'name'  => 'WordPress Version',
			'value' => get_bloginfo( 'version' ),
		];
		$rows[] = [
			'name'  => 'Number of blogs',
			'value' => $num_blogs,
		];
		$rows[] = [
			'name'  => 'Multisite Enabled',
			'value' => $is_multi_site,
		];
		$rows[] = [
			'name'  => 'Network Enabled',
			'value' => $is_network_enabled,
		];
		$consts = [
			'WP_DEBUG',
			'WP_DEBUG_DISPLAY',
			'WP_DEBUG_LOG',
			'DISABLE_WP_CRON',
			'FORCE_SSL_ADMIN',
			'WP_CACHE',
			'CONCATENATE_SCRIPTS',
			'COMPRESS_SCRIPTS',
			'COMPRESS_CSS',
			'ENFORCE_GZIP',
			'WP_LOCAL_DEV',
			'WP_CONTENT_URL',
			'WP_CONTENT_DIR',
			'UPLOADS',
			'BLOGUPLOADDIR',
			'DIEONDBERROR',
			'WPLANG',
			'ALTERNATE_WP_CRON',
			'WP_CRON_LOCK_TIMEOUT',
			'WP_DISABLE_FATAL_ERROR_HANDLER',
			'MATOMO_SUPPORT_ASYNC_ARCHIVING',
			'MATOMO_ENABLE_TAG_MANAGER',
			'MATOMO_SUPPRESS_DB_ERRORS',
			'MATOMO_ENABLE_AUTO_UPGRADE',
			'MATOMO_DEBUG',
			'MATOMO_SAFE_MODE',
			'MATOMO_GLOBAL_UPLOAD_DIR',
			'MATOMO_LOGIN_REDIRECT',
		];
		foreach ( $consts as $const ) {
			$rows[] = [
				'name'  => $const,
				'value' => defined( $const ) ? constant( $const ) : '-',
			];
		}

		$rows[] = [
			'name'  => 'Permalink Structure',
			'value' => get_option( 'permalink_structure' ) ? get_option( 'permalink_structure' ) : 'Default',
		];

		$rows[] = [
			'name'  => 'Possibly uses symlink',
			'value' => strpos( __DIR__, ABSPATH ) === false && strpos( __DIR__, WP_CONTENT_DIR ) === false,
		];

		$upload_dir = wp_upload_dir();
		$rows[]     = [
			'name'  => 'Upload base url',
			'value' => $upload_dir['baseurl'],
		];

		$rows[] = [
			'name'  => 'Upload base dir',
			'value' => $upload_dir['basedir'],
		];

		$rows[] = [
			'name'  => 'Upload url',
			'value' => $upload_dir['url'],
		];

		foreach ( [ 'upload_path', 'upload_url_path' ] as $option_read ) {
			$rows[] = [
				'name'  => 'Custom ' . $option_read,
				'value' => get_option( $option_read ),
			];
		}

		if ( is_plugin_active( 'wp-piwik/wp-piwik.php' ) ) {
			$rows[] = [
				'name'       => 'Connect Matomo (WP-Matomo) activated',
				'value'      => true,
				'is_warning' => true,
				'comment'    => sprintf( esc_html__( 'It is usually not recommended or needed to run Matomo for WordPress and Connect Matomo at the same time. To learn more about the differences between the two plugins view this %s', 'matomo' ), sprintf( '<a href="%s" target="_blank">%s</a>', 'https://matomo.org/faq/wordpress/why-are-there-two-different-matomo-for-wordpress-plugins-what-is-the-difference-to-wp-matomo-integration-plugin/', esc_html__( 'URL', 'matomo' ) ) ),
			];

			$mode = get_option( 'wp-piwik_global-piwik_mode' );
			if ( function_exists( 'get_site_option' ) && is_plugin_active_for_network( 'wp-piwik/wp-piwik.php' ) ) {
				$mode = get_site_option( 'wp-piwik_global-piwik_mode' );
			}
			if ( ! empty( $mode ) ) {
				$rows[] = [
					'name'       => 'Connect Matomo mode',
					'value'      => $mode,
					'is_warning' => 'php' === $mode || 'PHP' === $mode,
					'comment'    => esc_html__( 'Connect Matomo is configured in "PHP mode". This is known to cause issues with Matomo for WordPress. We recommend you either deactivate Connect Matomo or you go "Settings => Connect Matomo" and change the "Matomo Mode" in the "Connect to Matomo" section to "Self-hosted HTTP API".', 'matomo' ),
				];
			}
		}

		$compatible_content_dir = matomo_has_compatible_content_dir();
		if ( true === $compatible_content_dir ) {
			$rows[] = [
				'name'  => 'Compatible content directory',
				'value' => true,
			];
		} else {
			$rows[] = [
				'name'       => 'Compatible content directory',
				'value'      => $compatible_content_dir,
				'is_warning' => true,
				'comment'    => esc_html__( 'It looks like you are maybe using a custom WordPress content directory. The Matomo reporting/admin pages might not work. You may be able to workaround this.', 'matomo' ) . ' ' . sprintf( '<a href="%s" target="_blank">%s</a>', 'https://matomo.org/faq/wordpress/how-do-i-make-matomo-for-wordpress-work-when-i-have-a-custom-content-directory/', esc_html__( 'Learn more', 'matomo' ) ),
			];
		}

		return $rows;
	}

	private function add_maxminddb_row( &$rows, $maxmind_db_loaded ) {
		$rows[] = [
			'name'       => esc_html__( 'PHP Maxmind DB extension', 'matomo' ),
			'value'      => $maxmind_db_loaded ? __( 'Loaded', 'matomo' ) : __( 'Not loaded', 'matomo' ),
			'comment'    => $maxmind_db_loaded ? sprintf( esc_html__( 'You may encounter %s', 'matomo' ), sprintf( '<a href="%s" target="_blank">%s</a>', 'https://matomo.org/faq/troubleshooting/how-do-i-fix-the-error-call-to-undefined-method-maxminddbreadergetwithprefixlen/', esc_html__( 'the following problem', 'matomo' ) ) ) : '',
			'is_warning' => $maxmind_db_loaded,
		];
	}

	private function get_server_info() {
		$rows = [];

		if ( ! empty( $_SERVER['SERVER_SOFTWARE'] ) ) {
			// phpcs:ignore WordPress.Security.ValidatedSanitizedInput.MissingUnslash
			$server_software = sanitize_text_field( $_SERVER['SERVER_SOFTWARE'] );
			$rows[]          = [
				'name'  => 'Server Info',
				'value' => $server_software,
			];
			// phpcs:ignore WordPress.Security.ValidatedSanitizedInput.InputNotSanitized
			if ( strpos( $server_software, 'Apache' ) !== false ) {
				$url    = plugins_url( 'app', MATOMO_ANALYTICS_FILE ) . '/index.php';
				$result = wp_remote_post(
					$url,
					array(
						'method'    => 'GET',
						'sslverify' => false,
						'timeout'   => 2,
					)
				);
				if ( is_array( $result ) ) {
					// phpcs:ignore WordPress.WP.AlternativeFunctions.file_get_contents_file_get_contents
					$file_content = file_get_contents( dirname( MATOMO_ANALYTICS_FILE ) . DIRECTORY_SEPARATOR . 'app' . DIRECTORY_SEPARATOR . '.htaccess' );
					if ( strpos( $file_content, 'AddHandler' ) && ! strpos( $file_content, '# AddHandler' ) ) {
						switch ( (int) $result['response']['code'] ) {
							case 500:
								$value    = __( 'To be confirmed', 'matomo' );
								$comment  = sprintf( esc_html__( 'The AddHandler Apache directive maybe disabled. If you get a 500 error code when accessing Matomo, please read this %s', 'matomo' ), sprintf( '<a href="%s" target="_blank">%s<a/>', 'https://matomo.org/faq/wordpress/how-do-i-fix-the-error-addhandler-not-allowed-here/', esc_html__( 'FAQ', 'matomo' ) ) );
								$is_error = true;
								break;
							default:
								$value    = __( 'Supported', 'matomo' );
								$comment  = '';
								$is_error = false;
						}
						$rows[] = [
							'name'     => 'Apache AddHandler support',
							'value'    => $value,
							'comment'  => $comment,
							'is_error' => $is_error,
						];
					}
				}
			}
		}

		if ( PHP_OS ) {
			$rows[] = [
				'name'  => 'PHP OS',
				'value' => PHP_OS,
			];
		}
		$rows[] = [
			'name'  => 'PHP Version',
			'value' => phpversion(),
		];
		$rows[] = [
			'name'  => 'PHP SAPI',
			'value' => php_sapi_name(),
		];
		if ( defined( 'PHP_BINARY' ) && PHP_BINARY ) {
			$rows[] = [
				'name'  => 'PHP Binary Name',
				'value' => PHP_BINARY,
			];
		}

		$this->add_maxminddb_row( $rows, extension_loaded( 'maxminddb' ) );

		// we report error reporting before matomo bootstraped and after to see if Matomo changed it successfully etc
		$rows[] = [
			'name'  => 'PHP Error Reporting',
			// phpcs:ignore WordPress.PHP.DevelopmentFunctions.prevent_path_disclosure_error_reporting
			'value' => $this->initial_error_reporting . ' After bootstrap: ' . @error_reporting(),
		];

		if ( ! empty( $this->get_php_cli_binary() ) ) {
			$rows[] = [
				'name'  => 'PHP Found Binary',
				'value' => $this->get_php_cli_binary(),
			];
		}
		$rows[] = [
			'name'  => 'Timezone',
			'value' => date_default_timezone_get(),
		];
		if ( function_exists( 'wp_timezone_string' ) ) {
			$rows[] = [
				'name'  => 'WP timezone',
				'value' => wp_timezone_string(),
			];
		}
		$rows[] = [
			'name'  => 'Locale',
			'value' => get_locale(),
		];
		if ( function_exists( 'get_user_locale' ) ) {
			$rows[] = [
				'name'  => 'User Locale',
				'value' => get_user_locale(),
			];
		}

		$rows[] = [
			'name'    => 'Memory Limit',
			'value'   => @ini_get( 'memory_limit' ),
			'comment' => sprintf( esc_html__( 'At least %1$dMB recommended. Depending on your traffic %2$dMB or more may be needed.', 'matomo' ), 128, 256 ),
		];

		$rows[] = [
			'name'    => 'WP Memory Limit',
			'value'   => defined( 'WP_MEMORY_LIMIT' ) ? WP_MEMORY_LIMIT : '',
			'comment' => '',
		];

		$rows[] = [
			'name'    => 'WP Max Memory Limit',
			'value'   => defined( 'WP_MAX_MEMORY_LIMIT' ) ? WP_MAX_MEMORY_LIMIT : '',
			'comment' => '',
		];

		if ( function_exists( 'timezone_version_get' ) ) {
			$rows[] = [
				'name'  => 'Timezone version',
				'value' => timezone_version_get(),
			];
		}

		$rows[] = [
			'name'  => 'Time',
			'value' => time(),
		];

		$rows[] = [
			'name'  => 'Max Execution Time',
			'value' => ini_get( 'max_execution_time' ),
		];
		$rows[] = [
			'name'  => 'Max Post Size',
			'value' => ini_get( 'post_max_size' ),
		];
		$rows[] = [
			'name'  => 'Max Upload Size',
			'value' => wp_max_upload_size(),
		];
		$rows[] = [
			'name'  => 'Max Input Vars',
			'value' => ini_get( 'max_input_vars' ),
		];

		$disabled_functions = ini_get( 'disable_functions' );
		$rows[]             = [
			'name'    => 'Disabled PHP functions',
			'value'   => ! empty( $disabled_functions ),
			'comment' => ! empty( $disabled_functions ) ? $disabled_functions : '',
		];

		$zlib_compression = ini_get( 'zlib.output_compression' );
		$row              = [
			'name'  => 'zlib.output_compression is off',
			'value' => '1' !== $zlib_compression,
		];

		if ( '1' === $zlib_compression ) {
			$row['is_error'] = true;
			$row['comment']  = esc_html__( 'You need to set "zlib.output_compression" in your php.ini to "Off".', 'matomo' );
		}
		$rows[] = $row;

		if ( function_exists( 'curl_version' ) ) {
			$curl_version = curl_version();
			$curl_version = $curl_version['version'] . ', ' . $curl_version['ssl_version'];
			$rows[]       = [
				'name'  => 'Curl Version',
				'value' => $curl_version,
			];
		}

		$suhosin_installed = ( extension_loaded( 'suhosin' ) || ( defined( 'SUHOSIN_PATCH' ) && constant( 'SUHOSIN_PATCH' ) ) );
		$rows[]            = [
			'name'    => 'Suhosin installed',
			'value'   => ! empty( $suhosin_installed ),
			'comment' => '',
		];

		return $rows;
	}

	private function get_browser_info() {
		$rows = [];

		if ( ! empty( $_SERVER['HTTP_USER_AGENT'] ) ) {
			$rows[] = [
				'name'    => 'Browser',
				'value'   => '',
				// phpcs:ignore WordPress.Security.ValidatedSanitizedInput.MissingUnslash
				'comment' => sanitize_text_field( $_SERVER['HTTP_USER_AGENT'] ),
			];
		}
		if ( ! WpMatomo::is_safe_mode() ) {
			Bootstrap::do_bootstrap();
			try {
				if ( ! empty( $_SERVER['HTTP_USER_AGENT'] ) ) {
					// phpcs:ignore WordPress.Security.ValidatedSanitizedInput.MissingUnslash
					$detector = StaticContainer::get( DeviceDetectorFactory::class )->makeInstance( sanitize_text_field( $_SERVER['HTTP_USER_AGENT'] ) );
					$client   = $detector->getClient();
					if ( ! empty( $client['name'] ) && 'Microsoft Edge' === $client['name'] && (int) $client['version'] >= 85 ) {
						$rows[] = [
							'name'       => 'Browser Compatibility',
							'is_warning' => true,
							'value'      => 'Yes',
							'comment'    => esc_html__( 'Because you are using MS Edge browser, you may see a warning like "This site has been reported as unsafe" from "Microsoft Defender SmartScreen" when you view the Matomo Reporting, Admin or Tag Manager page. This is a false alert and you can safely ignore this warning by clicking on the icon next to the URL (in the address bar) and choosing either "Report as safe" (preferred) or "Show unsafe content". We are hoping to get this false warning removed in the future.', 'matomo' ),
						];
					}
				}
			} catch ( Exception $e ) {
				$rows[] = [
					'name'     => 'Browser Compatibility',
					'is_error' => true,
					'value'    => 'Failed to use Device Detector.',
					'comment'  => $e->getMessage(),
				];
			}

			$rows[] = [
				'name'    => 'Language',
				'value'   => Common::getBrowserLanguage(),
				'comment' => '',
			];
		}

		return $rows;
	}

	private function get_db_info() {
		global $wpdb;
		$rows = [];

		$rows[] = [
			'name'    => 'MySQL Version',
			'value'   => ! empty( $wpdb->is_mysql ) ? $wpdb->db_version() : '',
			'comment' => '',
		];

		$rows[] = [
			'name'    => 'Mysqli Connect',
			'value'   => function_exists( 'mysqli_connect' ),
			'comment' => '',
		];
		$rows[] = [
			'name'    => 'Force MySQL over Mysqli',
			'value'   => defined( 'WP_USE_EXT_MYSQL' ) && WP_USE_EXT_MYSQL,
			'comment' => '',
		];

		$rows[] = [
			'name'  => 'DB Prefix',
			'value' => $wpdb->prefix,
		];

		$rows[] = [
			'name'  => 'DB CHARSET',
			'value' => defined( 'DB_CHARSET' ) ? DB_CHARSET : '',
		];

		$rows[] = [
			'name'  => 'DB COLLATE',
			'value' => defined( 'DB_COLLATE' ) ? DB_COLLATE : '',
		];

		$rows[] = [
			'name'  => 'SHOW ERRORS',
			'value' => ! empty( $wpdb->show_errors ),
		];

		$rows[] = [
			'name'  => 'SUPPRESS ERRORS',
			'value' => ! empty( $wpdb->suppress_errors ),
		];

		if ( method_exists( $wpdb, 'parse_db_host' ) ) {
			$host_data = $wpdb->parse_db_host( DB_HOST );
			if ( $host_data ) {
				list( $host, $port, $socket, $is_ipv6 ) = $host_data;
			}

			$rows[] = [
				'name'  => 'Uses Socket',
				'value' => ! empty( $socket ),
			];
			$rows[] = [
				'name'  => 'Uses IPv6',
				'value' => ! empty( $is_ipv6 ),
			];
		}

		$rows[] = [
			'name'  => 'Matomo tables found',
			'value' => $this->get_num_matomo_tables(),
		];

		$missing_tables     = $this->get_missing_tables();
		$has_missing_tables = ( count( $missing_tables ) > 0 );
		$rows[]             = [
			'name'     => 'DB tables exist',
			'value'    => ( ! $has_missing_tables ),
			'comment'  => $has_missing_tables ? sprintf( esc_html__( 'Some tables may be missing: %s', 'matomo' ), implode( ', ', $missing_tables ) ) : '',
			'is_error' => $has_missing_tables,
		];

		foreach ( [ 'user', 'site' ] as $table ) {
			$row = [
				'name'  => 'Matomo ' . $table . 's found',
				'value' => $this->get_num_entries_in_table( $table ),
			];
			if ( 'site' === $table ) {
				if ( ( ! is_multisite() ) && ( $row['value'] > 1 ) ) {
					$row['is_warning'] = true;
					$row['comment']    = esc_html__( 'There is an error in your Matomo records. Please contact wordpress@matomo.org', 'matomo' );
				}
			}
			$rows[] = $row;
		}

		$grants = $this->get_db_grants();

		// we only show these grants for security reasons as only they are needed and we don't need to know any other ones
		$needed_grants = [
			'SELECT',
			'INSERT',
			'UPDATE',
			'INDEX',
			'DELETE',
			'CREATE',
			'DROP',
			'ALTER',
			'CREATE TEMPORARY TABLES',
			'LOCK TABLES',
		];
		if ( in_array( 'ALL PRIVILEGES', $grants, true ) ) {
			// ALL PRIVILEGES may be used pre MySQL 8.0
			$grants = $needed_grants;
		}

		$grants_missing = array_diff( $needed_grants, $grants );

		if ( empty( $grants )
			|| ! is_array( $grants )
			|| count( $grants_missing ) === count( $needed_grants )
		) {
			$rows[] = [
				'name'       => esc_html__( 'Required permissions', 'matomo' ),
				'value'      => esc_html__( 'Failed to detect granted permissions', 'matomo' ),
				'comment'    => esc_html__( 'Please check your MySQL user has these permissions (grants):', 'matomo' ) . '<br />' . implode( ', ', $needed_grants ),
				'is_warning' => false,
			];
		} else {
			if ( ! empty( $grants_missing ) ) {
				$rows[] = [
					'name'       => esc_html__( 'Required permissions', 'matomo' ),
					'value'      => esc_html__( 'Error', 'matomo' ),
					'comment'    => esc_html__( 'Missing permissions', 'matomo' ) . ': ' . implode( ', ', $grants_missing ) . '. ' . esc_html__( 'Please check if any of these MySQL permission (grants) are missing and add them if needed.', 'matomo' ) . ' ' . sprintf( '<a href="https://matomo.org/faq/troubleshooting/how-do-i-check-if-my-mysql-user-has-all-required-grants/" target="_blank">%s</a>', __( 'Learn more', 'matomo' ) ),
					'is_warning' => true,
				];
			} else {
				$rows[] = [
					'name'       => esc_html__( 'Required permissions', 'matomo' ),
					'value'      => esc_html__( 'OK', 'matomo' ),
					'comment'    => '',
					'is_warning' => false,
				];
			}
		}

		return $rows;
	}

	/**
	 * @return string[]
	 */
	public function get_missing_tables() {
		global $wpdb;

		$required_matomo_tables = $this->db_settings->get_matomo_tables();
		$required_matomo_tables = array_map( [ $this->db_settings, 'prefix_table_name' ], $required_matomo_tables );

		$existing_tables = [];
		try {
			$prefix          = $this->db_settings->prefix_table_name( '' );
			$existing_tables = $wpdb->get_col( 'SHOW TABLES LIKE "' . $prefix . '%"' );
		} catch ( Exception $e ) {
			$this->logger->log( 'no show tables: ' . $e->getMessage() );
		}

		return array_diff( $required_matomo_tables, $existing_tables );
	}

	private function get_num_entries_in_table( $table ) {
		global $wpdb;

		$prefix = $this->db_settings->prefix_table_name( $table );

		$results = null;
		try {
			$results = $wpdb->get_var( 'select count(*) from ' . $prefix );
		} catch ( Exception $e ) {
			$this->logger->log( 'no count(*): ' . $e->getMessage() );
		}

		if ( isset( $results ) && is_numeric( $results ) ) {
			return $results;
		}

		return 'table not exists';
	}

	private function get_num_matomo_tables() {
		global $wpdb;

		$prefix = $this->db_settings->prefix_table_name( '' );

		$results = null;
		try {
			$results = $wpdb->get_results( 'show tables like "' . $prefix . '%"' );
		} catch ( Exception $e ) {
			$this->logger->log( 'no show tables: ' . $e->getMessage() );
		}

		if ( is_array( $results ) ) {
			return count( $results );
		}

		return 'show tables not working';
	}

	private function get_db_grants() {
		global $wpdb;

		$suppress_errors = $wpdb->suppress_errors;
		$wpdb->suppress_errors( true );// prevent any of this showing in logs just in case

		try {
			$values = $wpdb->get_results( 'SHOW GRANTS', ARRAY_N );
		} catch ( Exception $e ) {
			// We ignore any possible error in case of permission or not supported etc.
			$values = [];
		}

		$wpdb->suppress_errors( $suppress_errors );

		$grants = [];
		foreach ( $values as $index => $value ) {
			if ( empty( $value[0] ) || ! is_string( $value[0] ) ) {
				continue;
			}

			if ( stripos( $value[0], 'ALL PRIVILEGES' ) !== false ) {
				return [ 'ALL PRIVILEGES' ]; // the split on empty string wouldn't work otherwise
			}

			foreach ( [ ' ON ', ' TO ', ' IDENTIFIED ', ' BY ' ] as $keyword ) {
				if ( stripos( $values[ $index ][0], $keyword ) !== false ) {
					// make sure to never show by any accident a db user or password by cutting anything after on/to
					$values[ $index ][0] = substr( $values[ $index ][0], 0, stripos( $values[ $index ][0], $keyword ) );
				}
				if ( stripos( $values[ $index ][0], 'GRANT' ) !== false ) {
					// otherwise we end up having "grant select"... instead of just "select"
					$values[ $index ][0] = substr( $values[ $index ][0], stripos( $values[ $index ][0], 'GRANT' ) + 5 );
				}
			}
			// make sure to never show by any accident a db user or password
			$values[ $index ][0] = str_replace(
				[ DB_USER, DB_PASSWORD ],
				[
					'DB_USER',
					'DB_PASS',
				],
				$values[ $index ][0]
			);

			$grants = array_merge( $grants, explode( ',', $values[ $index ][0] ) );
		}
		$grants = array_map( 'trim', $grants );
		$grants = array_map( 'strtoupper', $grants );
		$grants = array_unique( $grants );

		return $grants;
	}

	/**
	 * @return string[]
	 */
	private function get_actives_plugins() {
		$active_plugins = get_option( 'active_plugins', [] );
		if ( ! empty( $active_plugins ) && is_array( $active_plugins ) ) {
			$plugins        = get_plugins();
			$active_plugins = array_map(
				function ( $active_plugin ) use ( $plugins ) {
					$plugin_version = isset( $plugins[ $active_plugin ]['Version'] ) ? $plugins[ $active_plugin ]['Version'] : null;
					$result_suffix  = $plugin_version ? ( ':' . $plugin_version ) : '';
					$parts          = explode( '/', trim( $active_plugin ) );
					return trim( $parts[0] ) . $result_suffix;
				},
				$active_plugins
			);
		}

		return $active_plugins;
	}

	private function get_plugins_info() {
		$rows       = [];
		$mu_plugins = get_mu_plugins();

		if ( ! empty( $mu_plugins ) ) {
			$rows[] = [
				'section' => 'MU Plugins',
			];

			foreach ( $mu_plugins as $mu_pin ) {
				$comment = '';
				if ( ! empty( $plugin['Network'] ) ) {
					$comment = esc_html__( 'Network enabled', 'matomo' );
				}
				$rows[] = [
					'name'    => $mu_pin['Name'],
					'value'   => $mu_pin['Version'],
					'comment' => $comment,
				];
			}

			$rows[] = [
				'section' => 'Plugins',
			];
		}

		$plugins = get_plugins();

		foreach ( $plugins as $plugin_file => $plugin ) {
			$comment = '';
			if ( ! empty( $plugin['Network'] ) ) {
				$comment = esc_html__( 'Network enabled', 'matomo' );
			}

			if ( strpos( $plugin_file, 'ninjafirewall/' ) === 0 ) {
				$comment .= '<br/><br/>' . esc_html__( 'We noticed you are using Matomo with Ninja Firewall. This can result in Matomo cache file changes showing up in Ninja Firewall which likely undesired.', 'matomo' ) . '
	<a href="https://matomo.org/faq/wordpress/how-do-i-prevent-matomo-cache-file-changes-to-show-up-in-ninja-firewall/" rel="noreferrer noopener" target="_blank">' . esc_html__( 'Read our FAQ to learn how to prevent these entries.', 'matomo' ) . '</a>';
			}

			$rows[] = [
				'name'    => $plugin['Name'],
				'value'   => $plugin['Version'],
				'comment' => $comment,
			];
		}

		$active_plugins_with_version = $this->get_actives_plugins();

		if ( ! empty( $active_plugins_with_version ) && is_array( $active_plugins_with_version ) ) {
			$rows[] = [
				'name'    => 'Active Plugins',
				'value'   => count( $active_plugins_with_version ),
				'comment' => implode( ' ', $active_plugins_with_version ),
			];

			$active_plugins = array_map(
				function ( $plugin_with_version ) {
					$parts = explode( ':', $plugin_with_version );
					return $parts[0];
				},
				$active_plugins_with_version
			);

			$used_not_compatible = array_intersect( $active_plugins, $this->not_compatible_plugins );
			if ( in_array( 'wp-rocket', $used_not_compatible, true ) ) {
				if ( defined( 'WP_ROCKET_VERSION' ) && ( version_compare( WP_ROCKET_VERSION, '3.11.5' ) <= 0 ) ) {
					unset( $used_not_compatible[ array_search( 'wp-rocket', $used_not_compatible, true ) ] );
				}
			}

			if ( ! empty( $used_not_compatible ) ) {
				$additional_comment = '';
				if ( in_array( 'tweet-old-post-pro', $used_not_compatible, true ) ) {
					$additional_comment .= '<br><br>' . esc_html__( 'A workaround for Revive Old Posts Pro may be to add the following line to your "wp-config.php"', 'matomo' ) . '<br><code>define( \'MATOMO_SUPPORT_ASYNC_ARCHIVING\', false );</code>.';
				}
				if ( in_array( 'post-smtp', $used_not_compatible, true ) ) {
					$additional_comment .= '<br><br>' . esc_html__( 'The PDF report files from the email reports will be missing when the PostSMTP mode is selected but it works when the PHPMailer mode is selected.', 'matomo' );
				}
				if ( in_array( 'wp-rocket', $used_not_compatible, true ) ) {
					$additional_comment .= '<br><br>' . sprintf( esc_html__( 'WP-Rocket is incompatible from version 3.12. Until fixes, please reinstall version 3.11.5 if you have a newer version. For more information please visit %s', 'matomo' ), sprintf( '<a href="%s" target="_blank">%s</a>', 'https://github.com/matomo-org/matomo-for-wordpress/wiki/Downgrade-wp-rocket-to-a-version-compatible-with-the-Matomo-plugin', esc_html__( 'How to downgrade Wp-rocket to be compatible with Matomo', 'matomo' ) ) );
				}
				$is_warning = false;
				$is_error   = false;
				if ( count( $used_not_compatible ) ) {
					$is_warning = true;
					$is_error   = false;
					if ( in_array( 'cookiebot', $used_not_compatible, true ) ) {
						$is_warning = false;
						$is_error   = true;
					}

					$rows[] = [
						'name'       => __( 'Not compatible plugins', 'matomo' ),
						'value'      => count( $used_not_compatible ),
						'comment'    => implode( ', ', $used_not_compatible ) . '<br><br>' . sprintf( esc_html__( 'Matomo may work fine when using these plugins but there may be some issues. For more information %1$sSee %2$s', 'matomo' ), '<br/>', sprintf( '<a href="%s" target="_blank">%s</a>', 'https://matomo.org/faq/wordpress/which-plugins-is-matomo-for-wordpress-known-to-be-not-compatible-with/', esc_html__( 'this FAQ', 'matomo' ) ) ) . $additional_comment,
						'is_warning' => $is_warning,
						'is_error'   => $is_error,
					];
				}
			}
		}

		$rows[] = [
			'name'    => 'Theme',
			'value'   => function_exists( 'get_template' ) ? get_template() : '',
			'comment' => get_option( 'stylesheet' ),
		];

		if ( is_plugin_active( 'better-wp-security/better-wp-security.php' ) ) {
			if ( class_exists( 'ITSEC_Modules' ) ) {
				if ( method_exists( '\ITSEC_Modules', 'get_setting' ) ) {
					$input = ITSEC_Modules::get_settings( 'system-tweaks' );
					// old plugin versions
					$long_url_strings_options = [ 'long_url_strings', 'st_longurl' ];
					$long_url_strings_enabled = false;
					foreach ( $long_url_strings_options as $option ) {
						if ( isset( $input[ $option ] ) && $input[ $option ] ) {
							$long_url_strings_enabled = true;
						}
					}
					if ( $long_url_strings_enabled ) {
						$rows[] = [
							'name'     => "iThemes Security 'Long URLs' Enabled",
							'value'    => true,
							'comment'  => esc_html__( 'Tracking might not work because it looks like you have Long URLs disabled in iThemes Security. To fix this please contact ithemes security support.', 'matomo' ),
							'is_error' => true,
						];
					}
					if ( $input['plugins_php'] ) {
						$rows[] = [
							'name'     => "iThemes Security 'Disable PHP in plugins' Enabled",
							'value'    => true,
							'comment'  => esc_html__( 'You have disabled the PHP usage in the plugins folder from your ithemes security plugin. Matomo won\'t work in this configuration. You must uncheck the checkbox "Security > Settings > Advanced > System tweaks > Disable PHP in plugins."', 'matomo' ),
							'is_error' => true,
						];
					}
				}
			}
		}

		if ( is_plugin_active( 'secupress/secupress.php' ) ) {
			if ( function_exists( 'secupress_is_submodule_active' ) ) {
				$blocked_methods = (int) secupress_is_submodule_active( 'firewall', 'request-methods-header' );
				if ( $blocked_methods ) {
					if ( ! defined( 'MATOMO_SUPPORT_ASYNC_ARCHIVING' ) || MATOMO_SUPPORT_ASYNC_ARCHIVING ) {
						$rows[] = [
							'name'     => "Secupress 'Block Bad Request Methods' Enabled",
							'value'    => true,
							'comment'  => esc_html__( "If reports aren't being generated then you may need to disable the feature \"Firewall -> Block Bad Request Methods\" in SecuPress (if it is enabled) or add the following line to your \"wp-config.php\"", 'matomo' ) . ": <br><code>define( 'MATOMO_SUPPORT_ASYNC_ARCHIVING', false );</code>.",
							'is_error' => true,
						];
					}
				}
			}
		}

		return $rows;
	}

	/**
	 * Convert the hexadecimal colors in the content into their rgb values
	 *
	 * @param string $content
	 *
	 * @return string
	 */
	private function replace_hexadecimal_colors( $content ) {
		$matches = array();
		if ( preg_match_all( '/ (#(([a-f0-9]{8})|([a-f0-9]{4}[ ;])))/i', $content, $matches ) ) {
			foreach ( $matches[1] as $hexadecimal_color ) {
				switch ( strlen( $hexadecimal_color ) ) {
					case 9:
						list( $r, $g, $b, $a ) = sscanf( $hexadecimal_color, '#%02x%02x%02x%02x' );
						break;
					case 6:
						$hexadecimal_color     = substr( $hexadecimal_color, 0, 5 );
						list( $r, $g, $b, $a ) = sscanf( $hexadecimal_color, '#%01x%01x%01x%01x' );
						break;
				}
				$content = str_replace( $hexadecimal_color, 'rgb(' . $r . ',' . $g . ',' . $b . ',' . $a . ')', $content );
			}
		}
		if ( preg_match_all( '/ (#(([a-f0-9]{6})|([a-f0-9]{3})))/i', $content, $matches ) ) {
			foreach ( $matches[1] as $hexadecimal_color ) {
				switch ( strlen( $hexadecimal_color ) ) {
					case 7:
						list( $r, $g, $b ) = sscanf( $hexadecimal_color, '#%02x%02x%02x' );
						break;
					case 4:
						list( $r, $g, $b ) = sscanf( $hexadecimal_color, '#%01x%01x%01x' );
						break;
				}
				$content = str_replace( $hexadecimal_color, 'rgb(' . $r . ',' . $g . ',' . $b . ')', $content );
			}
		}

		return $content;
	}

<<<<<<< HEAD
	private function get_abs_path_to_plugin() {
		if ( is_dir( ABSPATH . '/wp-content/plugins/matomo' ) ) {
			return ABSPATH . '/wp-content/plugins/matomo';
		} elseif ( is_dir( ABSPATH . '/wp-content/mu-plugins/matomo' ) ) {
			return ABSPATH . '/wp-content/mu-plugins/matomo';
		} else {
			return __DIR__ . '/../../..';
		}
	}

	private function find_wp_load_path() {
		$abs_path   = rtrim( ABSPATH, '/' );
		$search_dir = dirname( MATOMO_ANALYTICS_FILE );

		while ( ! is_file( $search_dir . '/wp-load.php' ) && strpos( $search_dir, $abs_path ) === 0 ) {
			$search_dir = dirname( $search_dir );
		}

		if ( strpos( $search_dir, $abs_path ) !== 0 ) {
			return null;
		}

		return $search_dir . '/wp-load.php';
=======
	private function get_php_cli_binary() {
		if ( ! $this->binary && ! WpMatomo::is_safe_mode() ) {
			Bootstrap::do_bootstrap();
			$cli_php      = new CliPhp();
			$this->binary = $cli_php->findPhpBinary();
		}

		return $this->binary;
>>>>>>> fe795d80
	}
}<|MERGE_RESOLUTION|>--- conflicted
+++ resolved
@@ -138,16 +138,7 @@
 		$this->logger               = new Logger();
 		$this->db_settings          = new \WpMatomo\Db\Settings();
 		$this->shell_exec_available = function_exists( 'shell_exec' );
-<<<<<<< HEAD
 		$this->path_to_plugin       = $this->get_abs_path_to_plugin();
-
-		if ( ! WpMatomo::is_safe_mode() ) {
-			Bootstrap::do_bootstrap();
-			$cli_php      = new CliPhp();
-			$this->binary = $cli_php->findPhpBinary();
-		}
-=======
->>>>>>> fe795d80
 	}
 
 	public function get_not_compatible_plugins() {
@@ -1982,7 +1973,6 @@
 		return $content;
 	}
 
-<<<<<<< HEAD
 	private function get_abs_path_to_plugin() {
 		if ( is_dir( ABSPATH . '/wp-content/plugins/matomo' ) ) {
 			return ABSPATH . '/wp-content/plugins/matomo';
@@ -2006,7 +1996,8 @@
 		}
 
 		return $search_dir . '/wp-load.php';
-=======
+	}
+
 	private function get_php_cli_binary() {
 		if ( ! $this->binary && ! WpMatomo::is_safe_mode() ) {
 			Bootstrap::do_bootstrap();
@@ -2015,6 +2006,5 @@
 		}
 
 		return $this->binary;
->>>>>>> fe795d80
 	}
 }