<?php
/**
 * Matomo - free/libre analytics platform
 *
 * @link https://matomo.org
 * @license http://www.gnu.org/licenses/gpl-3.0.html GPL v3 or later
 * @package matomo
 * Code Based on
 * @author Andr&eacute; Br&auml;kling
 * https://github.com/braekling/WP-Matomo
 *
 */

use WpMatomo\Admin\TrackingSettings;
use WpMatomo\Paths;

if ( ! defined( 'ABSPATH' ) ) {
	exit;
}
/** @var \WpMatomo\Settings $settings */
/** @var bool $was_updated */
/** @var array $matomo_default_tracking_code */
/** @var array $containers */
/** @var array $track_modes */
/** @var array $matomo_currencies */
<<<<<<< HEAD
/** @var string[] $errors */
=======
/** @var array $cookie_consent_modes */

>>>>>>> 77a8fb74
$matomo_form  = new \WpMatomo\Admin\TrackingSettings\Forms( $settings );
$matomo_paths = new Paths();
?>

<?php
if ( $was_updated ) {
	include 'update_notice_clear_cache.php';
}
if ( count( $errors ) ) {
       include 'settings_errors.php';
}

?>
<form method="post">
	<?php wp_nonce_field( TrackingSettings::NONCE_NAME ); ?>
	<p>
        <?php esc_html_e( 'Here you can optionally configure the tracking to your liking if you want (you don\'t have to configure it).', 'matomo' );?>
        <?php esc_html_e( 'The configured tracking code will be embedded into your website automatically and you won\'t need to do anything unless you disabled the tracking.', 'matomo' );?>
        <?php esc_html_e( 'If you are seeing a tracking code below, you don\'t have to embed this tracking code into your site. The plugin does this automatically for you.', 'matomo' );?>
    </p>
	<table class="matomo-tracking-form widefat">
		<tbody>

		<?php
		// Tracking Configuration
		$matomo_is_not_tracking = $settings->get_global_option( 'track_mode' ) === TrackingSettings::TRACK_MODE_DISABLED;

		$matomo_is_not_generated_tracking     = $matomo_is_not_tracking || $settings->get_global_option( 'track_mode' ) === TrackingSettings::TRACK_MODE_MANUALLY;
		$matomo_full_generated_tracking_group = 'matomo-track-option matomo-track-option-default  ';

		$matomo_description = sprintf( '%s<br /><strong>%s:</strong> %s<br /><strong>%s:</strong> %s<br /><strong>%s:</strong> %s<br /><strong>%s:</strong> %s', esc_html__( 'You can choose between four tracking code modes:', 'matomo' ), esc_html__( 'Disabled', 'matomo' ), esc_html__( 'matomo will not add the tracking code. Use this, if you want to add the tracking code to your template files or you use another plugin to add the tracking code.', 'matomo' ), esc_html__( 'Default tracking', 'matomo' ), esc_html__( 'matomo will use Matomo\'s standard tracking code.', 'matomo' ) . ' ' .esc_html__('This mode is recommended for most use cases.', 'matomo'), esc_html__( 'Enter manually', 'matomo' ), esc_html__( 'Enter your own tracking code manually. You can choose one of the prior options, pre-configure your tracking code and switch to manually editing at last.', 'matomo' ) . ( $settings->is_network_enabled() ? ' ' . esc_html__( 'Use the placeholder {ID} to add the Matomo site ID.', 'matomo' ) : '' ), esc_html__( 'Tag Manager', 'matomo' ), esc_html__( 'If you have created containers in the Tag Manager, you can select one of them and it will embed the code for the container automatically.', 'matomo' ) );
		$matomo_form->show_select( 'track_mode', esc_html__( 'Add tracking code', 'matomo' ), $track_modes, $matomo_description, 'jQuery(\'tr.matomo-track-option\').addClass(\'hidden\'); jQuery(\'tr.matomo-track-option-\' + jQuery(\'#track_mode\').val()).removeClass(\'hidden\'); jQuery(\'#tracking_code, #noscript_code\').prop(\'readonly\', jQuery(\'#track_mode\').val() != \'manually\');' );

        $matomo_manually_network = '';
        if ( $settings->is_network_enabled() ) {
            $matomo_manually_network = ' ' . sprintf( esc_html__( 'You can use these variables: %1$s. %2$sLearn more%3$s', 'matomo' ), '{MATOMO_IDSITE}, {MATOMO_API_ENDPOINT}, {MATOMO_JS_ENDPOINT}', '<a href="https://matomo.org/faq/wordpress/how-can-i-configure-the-tracking-code-manually-when-i-have-wordpress-network-enabled-in-multisite-mode/" target="_blank" rel="noreferrer noopener">', '</a>' );
        }

		if ( ! empty( $containers ) ) {
			echo '<tr class="matomo-track-option matomo-track-option-tagmanager ' . ( $matomo_is_not_tracking ? ' hidden' : '' ) . '">';
			echo '<th scope="row"><label for="tagmanger_container_ids">' . esc_html__( 'Add these Tag Manager containers', 'matomo' ) . '</label>:</th><td>';
			$selected_container_ids = $settings->get_global_option( 'tagmanger_container_ids' );
			foreach ( $containers as $container_id => $container_name ) {
				echo '<input type="checkbox" ' . ( isset( $selected_container_ids [ $container_id ] ) && $selected_container_ids [ $container_id ] ? 'checked="checked" ' : '' ) . 'value="1" name="matomo[tagmanger_container_ids][' . $container_id . ']" /> ID:' . esc_html( $container_id ) . ' Name: ' . esc_html( $container_name ) . ' &nbsp; <br />';
			}
			echo '<br /><br /><a href="' . menu_page_url( \WpMatomo\Admin\Menu::SLUG_TAGMANAGER, false ) . '" rel="noreferrer noopener" target="_blank">Edit containers <span class="dashicons-before dashicons-external"></span></a>';
			echo '<br /><span class="dashicons dashicons-info-outline"></span> For Matomo to track you will need to add a Matomo Tag to the container. It otherwise won\'t track automatically.';
			echo '</td></tr>';
		}

		$matomo_form->show_textarea( 'tracking_code', esc_html__( 'Tracking code', 'matomo' ), 15, 'This is a preview of your current tracking code based on your configuration below. You don\'t need to do anything with it and this is purely for your information. If you choose to enter your tracking code manually, you can change it here. The tracking code is a piece of code that will be automatically embedded into your site and it is repsonsible for tracking your visitors. Have a look at the system report to get a list of all available JS tracker and tracking API endpoints. You don\'t need to embed this tracking code into your website, our plugin does this automatically.' . $matomo_manually_network, $matomo_is_not_tracking, 'matomo-track-option matomo-track-option-default matomo-track-option-tagmanager  matomo-track-option-manually', ! $settings->is_network_enabled(), '', ( $settings->get_global_option( 'track_mode' ) !== 'manually' ), false );


		$matomo_form->show_select( \WpMatomo\Settings::SITE_CURRENCY, esc_html__( 'Currency', 'matomo' ), $matomo_currencies, esc_html__('Choose the currency which will be used in reports. The currency will be used if you have an ecommerce store or if you are using the Matomo goals feature and assign a monetary value to a goal.', 'matomo'), '' );

		$matomo_form->show_headline(esc_html__('Customise tracking (optional)', 'matomo'), 'matomo-track-option matomo-track-option-default matomo-track-option-manually matomo-track-option-tagmanager');

		$matomo_form->show_checkbox( 'disable_cookies', esc_html__( 'Disable cookies', 'matomo' ), esc_html__( 'Disable all tracking cookies for a visitor.', 'matomo' ), $matomo_is_not_generated_tracking, $matomo_full_generated_tracking_group );

		$matomo_form->show_checkbox( 'track_ecommerce', esc_html__( 'Enable ecommerce', 'matomo' ), esc_html__( 'Matom can track Ecommerce orders, abandoned carts and product views for WooCommerce, Easy Digital Analytics, MemberPress, and more. Disabling this feature will also remove Ecommerce reports from the Matomo UI.', 'matomo' ), $matomo_is_not_tracking, $matomo_full_generated_tracking_group . ' matomo-track-option-manually matomo-track-option-tagmanager' );

		$matomo_form->show_checkbox( 'track_search', esc_html__( 'Track search', 'matomo' ), esc_html__( 'Use Matomo\'s advanced Site Search Analytics feature.', 'matomo' ) . ' ' . sprintf( esc_html__( 'See %1$sMatomo documentation%2$s.', 'matomo' ), '<a href="https://matomo.org/docs/site-search/#track-site-search-using-the-tracking-api-advanced-users-only" rel="noreferrer noopener" target="_BLANK">', '</a>' ), $matomo_is_not_tracking, $matomo_full_generated_tracking_group . ' matomo-track-option-manually matomo-track-option-tagmanager' );

		$matomo_form->show_checkbox( 'track_404', esc_html__( 'Track 404', 'matomo' ), esc_html__( 'Matomo can automatically add a 404-category to track 404-page-visits.', 'matomo' ) . ' ' . sprintf( esc_html__( 'See %1$sMatomo FAQ%2$s.', 'matomo' ), '<a href="https://matomo.org/faq/how-to/faq_60/" rel="noreferrer noopener" target="_BLANK">', '</a>' ), $matomo_is_not_tracking, $matomo_full_generated_tracking_group . ' matomo-track-option-manually' );

		$matomo_form->show_checkbox( 'track_jserrors', esc_html__( 'Track JS errors', 'matomo' ), esc_html__( 'Enable to track JavaScript errors that occur on your website as Matomo events.', 'matomo' ) . ' ' . sprintf( esc_html__( 'See %1$sMatomo FAQ%2$s.', 'matomo' ), '<a href="https://matomo.org/faq/how-to/how-do-i-enable-basic-javascript-error-tracking-and-reporting-in-matomo-browser-console-error-messages/" rel="noreferrer noopener" target="_BLANK">', '</a>' ), $matomo_is_not_tracking, $matomo_full_generated_tracking_group );

		echo '<tr class="' . $matomo_full_generated_tracking_group . ' matomo-track-option-manually' . ( $matomo_is_not_tracking ? ' hidden' : '' ) . '">';
		echo '<th scope="row"><label for="add_post_annotations">' . esc_html__( 'Add annotation on new post of type', 'matomo' ) . '</label>:</th><td>';
		$matomo_filter = $settings->get_global_option( 'add_post_annotations' );
		foreach ( get_post_types( array(), 'objects' ) as $post_type ) {
			echo '<input type="checkbox" ' . ( isset( $matomo_filter [ $post_type->name ] ) && $matomo_filter [ $post_type->name ] ? 'checked="checked" ' : '' ) . 'value="1" name="matomo[add_post_annotations][' . $post_type->name . ']" /> ' . $post_type->label . ' &nbsp; ';
		}
		echo '<span class="dashicons dashicons-editor-help" style="cursor: pointer;" onclick="jQuery(\'#add_post_annotations-desc\').toggleClass(\'hidden\');"></span> <p class="description hidden" id="add_post_annotations-desc">' . sprintf( esc_html__( 'See %1$sMatomo documentation%2$s.', 'matomo' ), '<a href="https://matomo.org/docs/annotations/" rel="noreferrer noopener" target="_BLANK">', '</a>' ) . '</p></td></tr>';

		$matomo_form->show_select(
			'track_content',
			__( 'Enable content tracking', 'matomo' ),
			array(
				'disabled' => esc_html__( 'Disabled', 'matomo' ),
				'all'      => esc_html__( 'Track all content blocks', 'matomo' ),
				'visible'  => esc_html__( 'Track only visible content blocks', 'matomo' ),
			),
			__( 'Content tracking allows you to track interaction with the content of a web page or application.', 'matomo' ) . ' ' . sprintf( esc_html__( 'See %1$sMatomo documentation%2$s.', 'matomo' ), '<a href="https://developer.matomo.org/guides/content-tracking" rel="noreferrer noopener" target="_BLANK">', '</a>' ),
			'',
			$matomo_is_not_tracking,
			$matomo_full_generated_tracking_group
		);

		$matomo_form->show_input( 'add_download_extensions', esc_html__( 'Add new file types for download tracking', 'matomo' ), esc_html__( 'Add file extensions for download tracking, divided by a vertical bar (&#124;).', 'matomo' ) . ' ' . sprintf( esc_html__( 'See %1$sMatomo documentation%2$s.', 'matomo' ), '<a href="https://developer.matomo.org/guides/tracking-javascript-guide#tracking-file-downloads" rel="noreferrer noopener" target="_BLANK">', '</a>' ), $matomo_is_not_generated_tracking, $matomo_full_generated_tracking_group );

		$matomo_form->show_checkbox( 'limit_cookies', esc_html__( 'Limit cookie lifetime', 'matomo' ), esc_html__( 'You can limit the cookie lifetime to avoid tracking your users over a longer period as necessary.', 'matomo' ), $matomo_is_not_generated_tracking, $matomo_full_generated_tracking_group, true, 'jQuery(\'tr.matomo-cookielifetime-option\').toggleClass(\'matomo-hidden\');' );

		$matomo_form->show_input( 'limit_cookies_visitor', esc_html__( 'Visitor timeout (seconds)', 'matomo' ), false, $matomo_is_not_generated_tracking || ! $settings->get_global_option( 'limit_cookies' ), $matomo_full_generated_tracking_group . ' matomo-cookielifetime-option' . ( $settings->get_global_option( 'limit_cookies' ) ? '' : ' matomo-hidden' ) );

		$matomo_form->show_input( 'limit_cookies_session', esc_html__( 'Session timeout (seconds)', 'matomo' ), false, $matomo_is_not_generated_tracking || ! $settings->get_global_option( 'limit_cookies' ), $matomo_full_generated_tracking_group . ' matomo-cookielifetime-option' . ( $settings->get_global_option( 'limit_cookies' ) ? '' : ' matomo-hidden' ) );

		$matomo_form->show_input( 'limit_cookies_referral', esc_html__( 'Referral timeout (seconds)', 'matomo' ), false, $matomo_is_not_generated_tracking || ! $settings->get_global_option( 'limit_cookies' ), $matomo_full_generated_tracking_group . ' matomo-cookielifetime-option' . ( $settings->get_global_option( 'limit_cookies' ) ? '' : ' matomo-hidden' ) );

		$matomo_form->show_checkbox( 'track_admin', esc_html__( 'Track admin pages', 'matomo' ), esc_html__( 'Enable to track users on admin pages (remember to configure the tracking filter appropriately).', 'matomo' ), $matomo_is_not_tracking, $matomo_full_generated_tracking_group . ' matomo-track-option-manually matomo-track-option-tagmanager' );

		$matomo_form->show_checkbox( 'track_across', esc_html__( 'Track subdomains in the same website', 'matomo' ), esc_html__( 'Adds *.-prefix to cookie domain.', 'matomo' ) . ' ' . sprintf( esc_html__( 'See %1$sMatomo documentation%2$s.', 'matomo' ), '<a href="https://developer.matomo.org/guides/tracking-javascript-guide#tracking-subdomains-in-the-same-website" rel="noreferrer noopener" target="_BLANK">', '</a>' ), $matomo_is_not_generated_tracking, $matomo_full_generated_tracking_group );

		$matomo_form->show_checkbox( 'track_across_alias', esc_html__( 'Do not count subdomains as outlink', 'matomo' ), esc_html__( 'Adds *.-prefix to tracked domain.', 'matomo' ) . ' ' . sprintf( esc_html__( 'See %1$sMatomo documentation%2$s.', 'matomo' ), '<a href="https://developer.matomo.org/guides/tracking-javascript-guide#outlink-tracking-exclusions" rel="noreferrer noopener" target="_BLANK">', '</a>' ), $matomo_is_not_generated_tracking, $matomo_full_generated_tracking_group );

		$matomo_form->show_checkbox( 'track_crossdomain_linking', esc_html__( 'Enable cross domain linking', 'matomo' ), esc_html__( 'When enabled, it will make sure to use the same visitor ID for the same visitor across several domains. This works only when this feature is enabled because the visitor ID is stored in a cookie and cannot be read on the other domain by default. When this feature is enabled, it will append a URL parameter "pk_vid" that contains the visitor ID when a user clicks on a URL that belongs to one of your domains. For this feature to work, you also have to configure which domains should be treated as local in your Matomo website settings.', 'matomo' ), $matomo_is_not_tracking, $matomo_full_generated_tracking_group );

		$matomo_form->show_checkbox( 'force_post', esc_html__( 'Force POST requests', 'matomo' ), esc_html__( 'When enabled, Matomo will always use POST requests. This can be helpful should you experience for example HTTP 414 URI too long errors in your tracking code.', 'matomo' ), $matomo_is_not_tracking, $matomo_full_generated_tracking_group );

		$matomo_form->show_checkbox( 'track_feed', esc_html__( 'Track RSS feeds', 'matomo' ), esc_html__( 'Enable to track posts in feeds via tracking pixel.', 'matomo' ), $matomo_is_not_tracking, $matomo_full_generated_tracking_group . ' matomo-track-option-manually matomo-track-option-tagmanager' );

		$matomo_form->show_checkbox( 'track_feed_addcampaign', esc_html__( 'Track RSS feed links as campaign', 'matomo' ), esc_html__( 'This will add Matomo campaign parameters to the RSS feed links.', 'matomo' ) . ' ' . sprintf( esc_html__( 'See %1$sMatomo documentation%2$s.', 'matomo' ), '<a href="https://matomo.org/docs/tracking-campaigns/" rel="noreferrer noopener" target="_BLANK">', '</a>' ), $matomo_is_not_tracking, $matomo_full_generated_tracking_group . ' matomo-track-option-manually matomo-track-option-tagmanager', true, 'jQuery(\'tr.matomo-feed_campaign-option\').toggle(\'hidden\');' );

		$matomo_form->show_input( 'track_feed_campaign', esc_html__( 'RSS feed campaign', 'matomo' ), esc_html__( 'Keyword: post name.', 'matomo' ), $matomo_is_not_generated_tracking || ! $settings->get_global_option( 'track_feed_addcampaign' ), $matomo_full_generated_tracking_group . ' matomo-feed_campaign-option matomo-track-option-tagmanager' );

		$matomo_form->show_input( 'track_heartbeat', esc_html__( 'Enable heartbeat timer', 'matomo' ), __( 'Enable a heartbeat timer to get more accurate visit lengths by sending periodical HTTP ping requests as long as the site is opened. Enter the time between the pings in seconds (Matomo default: 15) to enable or 0 to disable this feature. <strong>Note:</strong> This will cause a lot of additional HTTP requests on your site.', 'matomo' ), $matomo_is_not_generated_tracking, $matomo_full_generated_tracking_group );

		$matomo_form->show_select(
			'track_user_id',
			__( 'User ID Tracking', 'matomo' ),
			array(
				'disabled'    => esc_html__( 'Disabled', 'matomo' ),
				'uid'         => esc_html__( 'WP User ID', 'matomo' ),
				'email'       => esc_html__( 'Email Address', 'matomo' ),
				'username'    => esc_html__( 'Username', 'matomo' ),
				'displayname' => esc_html__( 'Display Name (Not Recommended!)', 'matomo' ),
			),
			__( 'When a user is logged in to WordPress, track their &quot;User ID&quot;. You can select which field from the User\'s profile is tracked as the &quot;User ID&quot;. When enabled, Tracking based on Email Address is recommended.', 'matomo' ),
			'',
			$matomo_is_not_tracking,
			$matomo_full_generated_tracking_group . ' matomo-track-option-tagmanager'
		);

		$matomo_form->show_checkbox( 'track_datacfasync', esc_html__( 'Add data-cfasync=false', 'matomo' ), esc_html__( 'Adds data-cfasync=false to the script tag, e.g., to ask Rocket Loader to ignore the script.', 'matomo' ) . ' ' . sprintf( esc_html__( 'See %1$sCloudFlare Knowledge Base%2$s.', 'matomo' ), '<a href="https://support.cloudflare.com/hc/en-us/articles/200169436-How-can-I-have-Rocket-Loader-ignore-my-script-s-in-Automatic-Mode-" rel="noreferrer noopener" target="_BLANK">', '</a>' ), $matomo_is_not_tracking, $matomo_full_generated_tracking_group . '  matomo-track-option-tagmanager' );

		$matomo_submit_button = '<tr><td colspan="2"><p class="submit"><input name="Submit" type="submit" class="button-primary" value="' . esc_attr__( 'Save Changes', 'matomo' ) . '" /></p></td></tr>';

		$matomo_form->show_input( 'set_download_extensions', esc_html__( 'Define all file types for download tracking', 'matomo' ), esc_html__( 'Replace Matomo\'s default file extensions for download tracking, divided by a vertical bar (&#124;). Leave blank to keep Matomo\'s default settings.', 'matomo' ) . ' ' . sprintf( esc_html__( 'See %1$sMatomo documentation%2$s.', 'matomo' ), '<a href="https://developer.matomo.org/guides/tracking-javascript-guide#file-extensions-for-tracking-downloads" target="_BLANK">', '</a>' ), $matomo_is_not_tracking, $matomo_full_generated_tracking_group );

		$matomo_form->show_input( 'set_download_classes', esc_html__( 'Set classes to be treated as downloads', 'matomo' ), esc_html__( 'Set classes to be treated as downloads (in addition to piwik_download), divided by a vertical bar (&#124;). Leave blank to keep Matomo\'s default settings.', 'matomo' ) . ' ' . sprintf( esc_html__( 'See %1$sMatomo JavaScript Tracking Client reference%2$s.', 'matomo' ), '<a href="https://developer.matomo.org/api-reference/tracking-javascript" target="_BLANK">', '</a>' ), $matomo_is_not_tracking, $matomo_full_generated_tracking_group );

		$matomo_form->show_input( 'set_link_classes', esc_html__( 'Set classes to be treated as outlinks', 'matomo' ), esc_html__( 'Set classes to be treated as outlinks (in addition to piwik_link), divided by a vertical bar (&#124;). Leave blank to keep Matomo\'s default settings.', 'matomo' ) . ' ' . sprintf( esc_html__( 'See %1$sMatomo JavaScript Tracking Client reference%2$s.', 'matomo' ), '<a href="https://developer.matomo.org/api-reference/tracking-javascript" target="_BLANK">', '</a>' ), $matomo_is_not_tracking, $matomo_full_generated_tracking_group );

		$matomo_form->show_textarea( 'noscript_code', esc_html__( 'Noscript code', 'matomo' ), 2, 'This is a preview of your &lt;noscript&gt; code which is part of your tracking code. Will only show if the noscript feature is enabled.', $matomo_is_not_tracking, 'matomo-track-option matomo-track-option-default  matomo-track-option-manually', true, '', ( $settings->get_global_option( 'track_mode' ) !== 'manually' ), false );

		$matomo_form->show_checkbox( 'track_noscript', __( 'Add &lt;noscript&gt;', 'matomo' ), __( 'Adds the &lt;noscript&gt; code to your footer.', 'matomo' ) . ' This can be useful if you have a lot of visitors that have JavaScript disabled.', $matomo_is_not_tracking, 'matomo-track-option matomo-track-option-default  matomo-track-option-manually' );

		$matomo_form->show_select(
			'force_protocol',
			__( 'Force Matomo to use a specific protocol', 'matomo' ),
			array(
				'disabled' => esc_html__( 'Disabled (default)', 'matomo' ),
				'https'    => esc_html__( 'https (SSL)', 'matomo' ),
			),
			__( 'Choose if you want to explicitly want to force Matomo to use HTTP or HTTPS. Does not work with a CDN URL.', 'matomo' ),
			'',
			$matomo_is_not_tracking,
			$matomo_full_generated_tracking_group . ' matomo-track-option-tagmanager'
		);
		$matomo_form->show_select(
			'track_codeposition',
			__( 'JavaScript code position', 'matomo' ),
			array(
				'footer' => esc_html__( 'Footer', 'matomo' ),
				'header' => esc_html__( 'Header', 'matomo' ),
			),
			__( 'Choose whether the JavaScript code is added to the footer or the header.', 'matomo' ),
			'',
			$matomo_is_not_tracking,
			'matomo-track-option matomo-track-option-default  matomo-track-option-tagmanager matomo-track-option-manually'
		);
		$matomo_form->show_select(
			'track_api_endpoint',
			__( 'Endpoint for HTTP Tracking API', 'matomo' ),
			array(
				'default' => esc_html__( 'Default', 'matomo' ),
				'restapi' => esc_html__( 'Through WordPress Rest API', 'matomo' ),
			),
			__( 'By default the HTTP Tracking API points to your Matomo plugin directory "' . esc_html( $matomo_paths->get_tracker_api_url_in_matomo_dir() ) . '". You can choose to use the WP Rest API (' . esc_html( $matomo_paths->get_tracker_api_rest_api_endpoint() ) . ') instead for example to hide matomo.php or if the other URL doesn\'t work for you. Note: If the tracking mode "Tag Manager" is selected, then this URL currently only applies to the feed tracking.', 'matomo' ),
			'',
			$matomo_is_not_tracking,
			$matomo_full_generated_tracking_group . ' matomo-track-option-manually matomo-track-option-tagmanager'
		);

		$matomo_form->show_select(
			'track_js_endpoint',
			__( 'Endpoint for JavaScript tracker', 'matomo' ),
			array(
				'default' => esc_html__( 'Default', 'matomo' ),
				'restapi' => esc_html__( 'Through WordPress Rest API (slower)', 'matomo' ),
				'plugin' => esc_html__( 'Plugin (an alternative JS file if the default is blocked by the webserver)', 'matomo' ),
			),
			__( 'By default the JS tracking code will be loaded from "' . esc_html( $matomo_paths->get_js_tracker_url_in_matomo_dir() ) . '". You can choose to serve the JS file through the WP Rest API (' . esc_html( $matomo_paths->get_js_tracker_rest_api_endpoint() ) . ') for example to hide matomo.js. Please note that this means every request to the JavaScript file will launch WordPress PHP and therefore will be slower compared to your webserver serving the JS file directly. Using the "Plugin" method will cause issues with our paid Heatmap and Session Recording, Form Analytics, and Media Analyics plugin.', 'matomo' ),
			'',
			$matomo_is_not_tracking,
			$matomo_full_generated_tracking_group
		);

		$matomo_form->show_select( 'cookie_consent', esc_html__( 'Custom consent screen', 'matomo' ), $cookie_consent_modes, sprintf(esc_html__( 'Activates a specific Matomo consent mode. Only configure a consent mode if you are implementing a consent screen yourself. This requires a custom consent implementation. For more information please read this %1$sFAQ%2$s (this option will take care of step 1 for you). By default no consent mode is applied.', 'matomo' ), '<a href="https://developer.matomo.org/guides/tracking-consent" rel="noreferrer noopener" target="_blank">', '</a>'), '', $matomo_is_not_generated_tracking, $matomo_full_generated_tracking_group );

		$matomo_form->show_headline(esc_html__('For Developers', 'matomo'), 'matomo-track-option matomo-track-option-default matomo-track-option-disabled matomo-track-option-manually matomo-track-option-tagmanager');

		$matomo_form->show_select(
			'tracker_debug',
			__( 'Tracker Debug Mode', 'matomo' ),
			array(
				'disabled' => esc_html__( 'Disabled (recommended)', 'matomo' ),
				'always'    => esc_html__( 'Always enabled', 'matomo' ),
				'on_demand'    => esc_html__( 'Enabled on demand', 'matomo' ),
			),
			__( 'For security and privacy reasons you should only enable this setting for as short time of a time as possible.', 'matomo' ),
			'',
			$matomo_is_not_tracking,
			$matomo_full_generated_tracking_group . ' matomo-track-option-disabled matomo-track-option-manually matomo-track-option-tagmanager'
		);

		echo $matomo_submit_button;
		?>

		</tbody>
	</table>
</form>

<?php if ( $matomo_is_not_tracking && ! $settings->is_network_enabled() ) { // Can't show it for multisite as idsite and url is always different. ?>
<div id="matomo_default_tracking_code">
	<h2><?php esc_html_e( 'JavaScript tracking code', 'matomo' ); ?></h2>
	<p>
		<?php echo sprintf( esc_html__( 'Wanting to embed the tracking code manually into your site or using a different plugin? No problem! Simply copy/paste below tracking code. Want to adjust it? %1$sCheck out our developer documentation.%2$s', 'matomo' ), '<a href="https://developer.matomo.org/guides/tracking-javascript-guide" target="_blank" rel="noreferrer noopener">', '</a>' ); ?>
	</p>
	<?php echo '<pre><textarea>' . esc_html( implode( ";\n", explode( ';', $matomo_default_tracking_code['script'] ) ) ) . '</textarea></pre>'; ?>
	<h3><?php esc_html_e( 'NoScript tracking code', 'matomo' ); ?></h3>
	   <?php echo '<pre><textarea class="no_script">' . esc_html( $matomo_default_tracking_code['noscript'] ) . '</textarea></pre>'; ?>
</div>
<?php } ?><|MERGE_RESOLUTION|>--- conflicted
+++ resolved
@@ -23,12 +23,9 @@
 /** @var array $containers */
 /** @var array $track_modes */
 /** @var array $matomo_currencies */
-<<<<<<< HEAD
 /** @var string[] $errors */
-=======
 /** @var array $cookie_consent_modes */
 
->>>>>>> 77a8fb74
 $matomo_form  = new \WpMatomo\Admin\TrackingSettings\Forms( $settings );
 $matomo_paths = new Paths();
 ?>
