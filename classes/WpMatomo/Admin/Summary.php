<?php
/**
 * Matomo - free/libre analytics platform
 *
 * @link https://matomo.org
 * @license http://www.gnu.org/licenses/gpl-3.0.html GPL v3 or later
 * @package matomo
 */

namespace WpMatomo\Admin;

use WpMatomo\Capabilities;
use WpMatomo\Report\Dates;
use WpMatomo\Report\Metadata;
use WpMatomo\Report\Renderer;
use WpMatomo\Settings;
use Piwik\Plugins\UsersManager\UserPreferences;

if ( ! defined( 'ABSPATH' ) ) {
	exit; // if accessed directly
}

class Summary {
	const NONCE_DASHBOARD = 'matomo_pin_dashboard';

	/**
	 * @var Settings
	 */
	private $settings;

	/**
	 * @param Settings $settings
	 */
	public function __construct( $settings ) {
		$this->settings = $settings;
	}

	private function pin_if_submitted() {
		if ( ! empty( $_GET['pin'] )
			 && ! empty( $_GET['report_uniqueid'] )
			 && ! empty( $_GET['report_date'] )
			 && is_admin()
			 && check_admin_referer( self::NONCE_DASHBOARD )
			 && is_user_logged_in()
			 && current_user_can( Capabilities::KEY_VIEW ) ) {
<<<<<<< HEAD
			$unique_id = $_GET['report_uniqueid'];
			$date      = $_GET['report_date'];
=======
			$unique_id = sanitize_text_field( wp_unslash( $_GET['report_uniqueid'] ) );
			$date      = sanitize_text_field( wp_unslash( $_GET['report_date'] ) );
>>>>>>> 227db2ec

			$dashobard = new Dashboard();
			if ( $dashobard->is_valid_widget( $unique_id, $date ) ) {
				$dashobard->toggle_widget( $unique_id, $date );
<<<<<<< HEAD
=======

>>>>>>> 227db2ec
				return true;
			}
		}

		return false;
	}

	public function show() {
<<<<<<< HEAD
		do_action( 'load_chartjs' );
=======
		do_action( 'matomo_load_chartjs' );
>>>>>>> 227db2ec
		$matomo_pinned = $this->pin_if_submitted();

		$settings = $this->settings;

		$reports_to_show = $this->get_reports_to_show();
		$filter_limit    = apply_filters( 'matomo_report_summary_filter_limit', 10 );

		$report_dates_obj = new Dates();
		$report_dates     = $report_dates_obj->get_supported_dates();

		$user_preference = new UserPreferences();
		$default_date    = $user_preference->getDefaultDate();
		$report_period   = $user_preference->getDefaultPeriod();
		switch ( $report_period ) {
			case 'day':
				$report_date = $default_date;
				break;
			case 'year':
			case 'month':
			case 'week':
				switch ( $default_date ) {
					case 'yesterday':
						$report_date = 'last' . $report_period;
						break;
					case 'today':
						$report_date = 'this' . $report_period;
						break;
				}
				break;
			case 'range':
				switch ( $default_date ) {
					case 'previous30':
						$report_date = 'lastmonth';
						break;
					case 'previous7':
						$report_date = 'lastweek';
						break;
					case 'last30':
						$report_date = 'thismonth';
						break;
					case 'last7':
						$report_date = 'thisweek';
				}
		}
		if ( isset( $_GET['report_date'] ) && isset( $report_dates[ $_GET['report_date'] ] ) ) {
			$report_date = sanitize_text_field( wp_unslash( $_GET['report_date'] ) );
		}

		list( $report_period_selected, $report_date_selected ) = $report_dates_obj->detect_period_and_date( $report_date );

		$is_tracking = $this->settings->is_tracking_enabled();

		$matomo_dashboard = new Dashboard();

		$wp_version              = get_bloginfo( 'version' );
<<<<<<< HEAD
		$matomo_is_version_pre55 = empty( $wp_version ) || version_compare( $wp_version, '5.5.0' ) === -1;
=======
		$matomo_is_version_pre55 = empty( $wp_version ) || version_compare( $wp_version, '5.5.0' ) === - 1;
>>>>>>> 227db2ec

		include dirname( __FILE__ ) . '/views/summary.php';
	}

	private function get_reports_to_show() {
		$reports_to_show = [
			Renderer::CUSTOM_UNIQUE_ID_VISITS_OVER_TIME,
			'VisitsSummary_get',
			'UserCountry_getCountry',
			'Actions_get',
			'DevicesDetection_getType',
			'Goals_get',
			'Resolution_getResolution',
			'DevicesDetection_getOsFamilies',
			'DevicesDetection_getBrowsers',
			'VisitTime_getVisitInformationPerServerTime',
			'Actions_getPageTitles',
			'Actions_getEntryPageTitles',
			'Actions_getExitPageTitles',
			'Actions_getDownloads',
			'Actions_getOutlinks',
			'Referrers_getAll',
			'Referrers_getSocials',
			'Referrers_getCampaigns',
		];

		if ( $this->settings->get_global_option( 'track_ecommerce' ) ) {
			$reports_to_show[] = 'Goals_get_idGoal--ecommerceOrder';
			$reports_to_show[] = 'Goals_getItemsName';
		}

		$reports_to_show = apply_filters( 'matomo_report_summary_report_ids', $reports_to_show );

		$report_metadata = [];
		$metadata        = new Metadata();
		foreach ( $reports_to_show as $report_unique_id ) {
			$report = $metadata->find_report_by_unique_id( $report_unique_id );
			if ( $report ) {
				$report_page = $metadata->find_report_page_params_by_report_metadata( $report );
				if ( $report_page ) {
					$report['page'] = $report_page;
				}
				$report_metadata[] = $report;
			}
		}

		return $report_metadata;
	}
}<|MERGE_RESOLUTION|>--- conflicted
+++ resolved
@@ -43,21 +43,11 @@
 			 && check_admin_referer( self::NONCE_DASHBOARD )
 			 && is_user_logged_in()
 			 && current_user_can( Capabilities::KEY_VIEW ) ) {
-<<<<<<< HEAD
-			$unique_id = $_GET['report_uniqueid'];
-			$date      = $_GET['report_date'];
-=======
 			$unique_id = sanitize_text_field( wp_unslash( $_GET['report_uniqueid'] ) );
 			$date      = sanitize_text_field( wp_unslash( $_GET['report_date'] ) );
->>>>>>> 227db2ec
-
 			$dashobard = new Dashboard();
 			if ( $dashobard->is_valid_widget( $unique_id, $date ) ) {
 				$dashobard->toggle_widget( $unique_id, $date );
-<<<<<<< HEAD
-=======
-
->>>>>>> 227db2ec
 				return true;
 			}
 		}
@@ -66,11 +56,8 @@
 	}
 
 	public function show() {
-<<<<<<< HEAD
-		do_action( 'load_chartjs' );
-=======
 		do_action( 'matomo_load_chartjs' );
->>>>>>> 227db2ec
+    
 		$matomo_pinned = $this->pin_if_submitted();
 
 		$settings = $this->settings;
@@ -126,11 +113,7 @@
 		$matomo_dashboard = new Dashboard();
 
 		$wp_version              = get_bloginfo( 'version' );
-<<<<<<< HEAD
-		$matomo_is_version_pre55 = empty( $wp_version ) || version_compare( $wp_version, '5.5.0' ) === -1;
-=======
 		$matomo_is_version_pre55 = empty( $wp_version ) || version_compare( $wp_version, '5.5.0' ) === - 1;
->>>>>>> 227db2ec
 
 		include dirname( __FILE__ ) . '/views/summary.php';
 	}
