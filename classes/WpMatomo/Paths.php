--- conflicted
+++ resolved
@@ -125,10 +125,7 @@
 	 * @return string
 	 */
 	public function get_relative_dir_to_matomo( $target_dir, $matomo_file = MATOMO_ANALYTICS_FILE ) {
-<<<<<<< HEAD
-=======
 		// phpcs:ignore WordPress.PHP.NoSilencedErrors.Discouraged
->>>>>>> 3c0ec7bb
 		return matomo_rel_path( $target_dir, @realpath( plugin_dir_path( $matomo_file ) . 'app' ) );
 	}
 
