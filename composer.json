--- conflicted
+++ resolved
@@ -1,29 +1,22 @@
 {
   "require": {
-    "php": ">=7.2.5",
-    "phpunit/phpunit": "^5.7.21 || ^6.5 || ^7.5 || ^10.4"
+    "php": ">=7.2.5"
   },
   "require-dev": {
+    "phpunit/phpunit": "^5.7.21 || ^6.5 || ^7.5 || ^9.2",
     "dealerdirect/phpcodesniffer-composer-installer": "^v0.7.1",
     "phpcompatibility/phpcompatibility-wp": "^2.1.1",
     "squizlabs/php_codesniffer": "^3.5.8",
     "wp-coding-standards/wpcs": "^2.3.0",
     "friendsofphp/php-cs-fixer": "^3.0",
-<<<<<<< HEAD
-    "yoast/phpunit-polyfills": "^2.0"
-=======
-    "yoast/phpunit-polyfills": "^1.0 || ^2.0"
->>>>>>> 8af75c4e
+    "yoast/phpunit-polyfills": "^1.0 || ^2.0",
+
+    "psr/container": "1.1.1",
+    "psr/log": "1.1.4"
   },
   "config": {
     "allow-plugins": {
       "dealerdirect/phpcodesniffer-composer-installer": true
-<<<<<<< HEAD
-=======
-    },
-    "platform": {
-      "php": "7.2.5"
->>>>>>> 8af75c4e
     }
   }
 }