--- conflicted
+++ resolved
@@ -52,11 +52,8 @@
   ],
   // Patterns to exclude. (all executed without parallelism before these tests, see wdio.conf.tracking.ts)
   exclude: [
-<<<<<<< HEAD
+    './tests/e2e/update.e2e.ts',
     './tests/e2e/mwp-admin.marketplace.e2e.ts',
-=======
-    './tests/e2e/update.e2e.ts',
->>>>>>> c6794b2e
     './tests/e2e/tracking.e2e.ts',
     './tests/e2e/tracking.ecommerce.e2e.ts',
     './tests/e2e/tracking.tag-manager.e2e.ts',
