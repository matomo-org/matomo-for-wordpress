--- conflicted
+++ resolved
@@ -2,11 +2,7 @@
 ARG PHP_TYPE=apache
 FROM "php:$PHP_VERSION-$PHP_TYPE" AS base
 
-<<<<<<< HEAD
 RUN apt-get update && apt-get install -y --no-install-recommends libfreetype6 zlib1g-dev libjpeg-dev libpng-dev unzip git subversion
-=======
-RUN apt-get update && apt-get install -y --no-install-recommends libfreetype6 zlib1g-dev libjpeg-dev libpng-dev unzip git
->>>>>>> 8af75c4e
 
 RUN docker-php-ext-install mysqli pdo pdo_mysql gd
 
