--- conflicted
+++ resolved
@@ -55,17 +55,10 @@
      */
     static public function handleSessionStartError($errno, $errstr, $errfile, $errline, $errcontext)
     {
-<<<<<<< HEAD
-	    if (!isset(self::$sessionStartError)) {
-		    self::$sessionStartError = '';
-	    }
-	    self::$sessionStartError .= $errfile . '(Line:' . $errline . '): Error #' . $errno . ' ' . $errstr . ' ';
-=======
     	if (!isset(self::$sessionStartError)) {
 		    self::$sessionStartError = '';
 	    }
         self::$sessionStartError .= $errfile . '(Line:' . $errline . '): Error #' . $errno . ' ' . $errstr;
->>>>>>> c888f264
     }
 
     /**
