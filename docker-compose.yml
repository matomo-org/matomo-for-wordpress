# to override the environment, you can configure environment variables in a .env file saved in this directory.
# the following environment variables are supported:
#   - PHP_VERSION - defaults to 8.1, must be a version that has an official docker container available
#   - BACKEND - 'mariadb' or 'mysql', defaults to 'mariadb'
#   - WORDPRESS_VERSION - defaults to latest (defined below)
#   - PORT - the port to expose wordpress on, defaults to 3000
#   - WP_ADMIN_USER - the admin wordpress username, defaults to 'root'
#   - WP_ADMIN_EMAIL - the admin user's email, defaults to 'nobody@nowhere.local'
#   - WOOCOMMERCE - if set, installs and sets up woocommerce
#   - WOOCOMMERCE_PIWIK_ANALYTICS - path to woocommerce-piwik-analytics repo clone to link to in wordpress
#   - MULTISITE - if set to '1', creates a multisite wordpress install. the folder will be suffixed with '-multi'

services:
  # basic apache service
  wordpress:
    env_file:
      - .env.default
      - .env
    build:
      context: ./scripts
      dockerfile: ./Dockerfile.local
      args:
        PHP_VERSION: "$PHP_VERSION"
        PHP_TYPE: apache
    volumes:
      - ./docker/wordpress:/var/www/html
      - .:/var/www/html/matomo-for-wordpress
      - /var/www/html/matomo-for-wordpress/app/tmp
      - ./scripts/local-dev-entrypoint.sh:/usr/src/entrypoint.sh
      - ./docker/wp-cli:/.wp-cli
<<<<<<< HEAD
      - "${WOOCOMMERCE_PIWIK_ANALYTICS:-./empty}:/var/www/html/woocommerce-piwik-analytics"
      - ./docker/php-custom.ini:/usr/local/etc/php/conf.d/php-custom.ini
=======
      - "$WOOCOMMERCE_PIWIK_ANALYTICS:/var/www/html/woocommerce-piwik-analytics"
>>>>>>> 133d9219
    ports:
      - "$PORT:80"
    entrypoint: /usr/src/entrypoint.sh
    depends_on:
      - $BACKEND
    deploy:
      restart_policy:
        condition: on-failure

  # nginx service
  fpm:
    env_file:
      - .env.default
      - .env
    build:
      context: .
      dockerfile: ./scripts/Dockerfile.local
      args:
        PHP_VERSION: "$PHP_VERSION"
        PHP_TYPE: fpm
    volumes:
      - ./docker/wordpress:/var/www/html
      - .:/var/www/html/matomo-for-wordpress
      - /var/www/html/matomo-for-wordpress/app/tmp
      - ./scripts/local-dev-entrypoint.sh:/usr/src/entrypoint.sh
      - ./docker/wp-cli:/.wp-cli
<<<<<<< HEAD
      - "${WOOCOMMERCE_PIWIK_ANALYTICS:-./empty}:/var/www/html/woocommerce-piwik-analytics"
      - ./docker/php-custom.ini:/usr/local/etc/php/conf.d/php-custom.ini
    environment:
      WORDPRESS_VERSION: "$WORDPRESS_VERSION"
      WORDPRESS_FOLDER: "$WORDPRESS_FOLDER"
      RESET_DATABASE: "$RESET_DATABASE"
      WP_DB_HOST: "${BACKEND:-mariadb}"
      WOOCOMMERCE: "$WOOCOMMERCE"
      WP_ADMIN_USER: "${WP_ADMIN_USER:-root}"
      WP_ADMIN_EMAIL: "${WP_ADMIN_EMAIL:-nobody@nowhere.local}"
=======
      - "$WOOCOMMERCE_PIWIK_ANALYTICS:/var/www/html/woocommerce-piwik-analytics"
>>>>>>> 133d9219
    entrypoint: /usr/src/entrypoint.sh
    depends_on:
      - "$BACKEND"
    deploy:
      restart_policy:
        condition: on-failure
  nginx:
    image: nginx
    volumes:
      - ./scripts/local-dev-nginx.conf:/etc/nginx/conf.d/default.conf
      - ./docker/wordpress:/var/www/html
      - .:/var/www/html/matomo-for-wordpress
      - /var/www/html/matomo-for-wordpress/app/tmp
    depends_on:
      - fpm
    ports:
      - "$PORT:80"
    deploy:
      restart_policy:
        condition: on-failure

  # service for running wp-cli
  wp:
    env_file:
      - .env.default
      - .env
    build:
      context: ./scripts
      dockerfile: ./Dockerfile.local
      args:
        PHP_VERSION: "$PHP_VERSION"
        PHP_TYPE: apache
    volumes:
      - ./docker/wordpress:/var/www/html
      - .:/var/www/html/matomo-for-wordpress
      - /var/www/html/matomo-for-wordpress/app/tmp
      - ./docker/wp-cli:/.wp-cli
<<<<<<< HEAD
      - "${WOOCOMMERCE_PIWIK_ANALYTICS:-./empty}:/var/www/html/woocommerce-piwik-analytics"
      - ./docker/php-custom.ini:/usr/local/etc/php/conf.d/php-custom.ini
=======
      - ./scripts/local-dev-entrypoint.sh:/usr/src/entrypoint.sh
      - "$WOOCOMMERCE_PIWIK_ANALYTICS:/var/www/html/woocommerce-piwik-analytics"
>>>>>>> 133d9219
    ports:
      - "$PORT:80"
    user: "${UID:-1000}:${GID:-1000}"
    entrypoint: /usr/src/entrypoint.sh
    environment:
      EXECUTE_WP_CLI: 1
    depends_on:
      - "$BACKEND"
  console:
    env_file:
      - .env.default
      - .env
    build:
      context: ./scripts
      dockerfile: ./Dockerfile.local
      args:
        PHP_VERSION: "$PHP_VERSION"
        PHP_TYPE: apache
    volumes:
      - ./docker/wordpress:/var/www/html
      - .:/var/www/html/matomo-for-wordpress
      - /var/www/html/matomo-for-wordpress/app/tmp
<<<<<<< HEAD
      - "${WOOCOMMERCE_PIWIK_ANALYTICS:-/dev/null}:/var/www/html/woocommerce-piwik-analytics"
      - ./docker/php-custom.ini:/usr/local/etc/php/conf.d/php-custom.ini
=======
      - ./scripts/local-dev-entrypoint.sh:/usr/src/entrypoint.sh
      - "$WOOCOMMERCE_PIWIK_ANALYTICS:/var/www/html/woocommerce-piwik-analytics"
>>>>>>> 133d9219
    ports:
      - "$PORT:80"
    user: "${UID:-1000}:${GID:-1000}"
    entrypoint: /usr/src/entrypoint.sh
    environment:
      EXECUTE_CONSOLE: 1
    depends_on:
      - "${BACKEND:-mariadb}"

  # database service definitions
  mariadb:
    image: mariadb
    environment:
      MYSQL_ROOT_PASSWORD: pass
    volumes:
      - ./docker/mariadb:/var/lib/mysql:delegated
      - ./docker/maria_custom_my.cnf:/etc/mysql/conf.d/mycustom.cnf
    deploy:
      restart_policy:
        condition: on-failure
  mysql:
    image: mysql
    environment:
      MYSQL_ROOT_PASSWORD: pass
    volumes:
      - ./docker/mysql:/var/lib/mysql:delegated
      - ./docker/container-files/mysql_custom_my.cnf:/etc/mysql/conf.d/mycustom.cnf
    deploy:
      restart_policy:
        condition: on-failure<|MERGE_RESOLUTION|>--- conflicted
+++ resolved
@@ -28,12 +28,8 @@
       - /var/www/html/matomo-for-wordpress/app/tmp
       - ./scripts/local-dev-entrypoint.sh:/usr/src/entrypoint.sh
       - ./docker/wp-cli:/.wp-cli
-<<<<<<< HEAD
-      - "${WOOCOMMERCE_PIWIK_ANALYTICS:-./empty}:/var/www/html/woocommerce-piwik-analytics"
       - ./docker/php-custom.ini:/usr/local/etc/php/conf.d/php-custom.ini
-=======
       - "$WOOCOMMERCE_PIWIK_ANALYTICS:/var/www/html/woocommerce-piwik-analytics"
->>>>>>> 133d9219
     ports:
       - "$PORT:80"
     entrypoint: /usr/src/entrypoint.sh
@@ -60,20 +56,8 @@
       - /var/www/html/matomo-for-wordpress/app/tmp
       - ./scripts/local-dev-entrypoint.sh:/usr/src/entrypoint.sh
       - ./docker/wp-cli:/.wp-cli
-<<<<<<< HEAD
-      - "${WOOCOMMERCE_PIWIK_ANALYTICS:-./empty}:/var/www/html/woocommerce-piwik-analytics"
       - ./docker/php-custom.ini:/usr/local/etc/php/conf.d/php-custom.ini
-    environment:
-      WORDPRESS_VERSION: "$WORDPRESS_VERSION"
-      WORDPRESS_FOLDER: "$WORDPRESS_FOLDER"
-      RESET_DATABASE: "$RESET_DATABASE"
-      WP_DB_HOST: "${BACKEND:-mariadb}"
-      WOOCOMMERCE: "$WOOCOMMERCE"
-      WP_ADMIN_USER: "${WP_ADMIN_USER:-root}"
-      WP_ADMIN_EMAIL: "${WP_ADMIN_EMAIL:-nobody@nowhere.local}"
-=======
       - "$WOOCOMMERCE_PIWIK_ANALYTICS:/var/www/html/woocommerce-piwik-analytics"
->>>>>>> 133d9219
     entrypoint: /usr/src/entrypoint.sh
     depends_on:
       - "$BACKEND"
@@ -111,13 +95,8 @@
       - .:/var/www/html/matomo-for-wordpress
       - /var/www/html/matomo-for-wordpress/app/tmp
       - ./docker/wp-cli:/.wp-cli
-<<<<<<< HEAD
-      - "${WOOCOMMERCE_PIWIK_ANALYTICS:-./empty}:/var/www/html/woocommerce-piwik-analytics"
       - ./docker/php-custom.ini:/usr/local/etc/php/conf.d/php-custom.ini
-=======
       - ./scripts/local-dev-entrypoint.sh:/usr/src/entrypoint.sh
-      - "$WOOCOMMERCE_PIWIK_ANALYTICS:/var/www/html/woocommerce-piwik-analytics"
->>>>>>> 133d9219
     ports:
       - "$PORT:80"
     user: "${UID:-1000}:${GID:-1000}"
@@ -140,13 +119,9 @@
       - ./docker/wordpress:/var/www/html
       - .:/var/www/html/matomo-for-wordpress
       - /var/www/html/matomo-for-wordpress/app/tmp
-<<<<<<< HEAD
-      - "${WOOCOMMERCE_PIWIK_ANALYTICS:-/dev/null}:/var/www/html/woocommerce-piwik-analytics"
       - ./docker/php-custom.ini:/usr/local/etc/php/conf.d/php-custom.ini
-=======
       - ./scripts/local-dev-entrypoint.sh:/usr/src/entrypoint.sh
       - "$WOOCOMMERCE_PIWIK_ANALYTICS:/var/www/html/woocommerce-piwik-analytics"
->>>>>>> 133d9219
     ports:
       - "$PORT:80"
     user: "${UID:-1000}:${GID:-1000}"
